// ****************************************** onload ********************************************************
cur_frm.cscript.onload = function(doc, dt, dn) {
  if(!doc.posting_date) set_multiple(dt,dn,{posting_date:get_today()});
}


// ************************************** client triggers ***************************************************
// ---------
// employee
// ---------
cur_frm.add_fetch('employee','employee_name','employee_name');

cur_frm.cscript.employee = function (doc, dt, dn){
  get_leave_balance(doc, dt, dn);
}

// ------------
// fiscal_year
// ------------
cur_frm.cscript.fiscal_year = function (doc, dt, dn){
  get_leave_balance(doc, dt, dn);
}

// -----------
// leave type
// -----------
cur_frm.cscript.leave_type = function (doc, dt, dn){
  get_leave_balance(doc, dt, dn);
}

// ---------
// half day
// ---------
cur_frm.cscript.half_day = function(doc, dt, dn) {
  if(doc.from_date) {
    set_multiple(dt,dn,{to_date:doc.from_date});
    calculate_total_days(doc, dt, dn);
  }
}

// ---------
// from date
// ---------
cur_frm.cscript.from_date = function(doc, dt, dn) {
  if(cint(doc.half_day) == 1){
    set_multiple(dt,dn,{to_date:doc.from_date});
  }
  calculate_total_days(doc, dt, dn);
}

// --------
// to date
// --------
cur_frm.cscript.to_date = function(doc, dt, dn) {
  if(cint(doc.half_day) == 1 && cstr(doc.from_date) && doc.from_date != doc.to_date){
    msgprint("To Date should be same as From Date for Half Day leave");
    set_multiple(dt,dn,{to_date:doc.from_date});    
<<<<<<< HEAD
  }
  if(cint(doc.half_day) == 1){
    
=======
>>>>>>> ab5292a0
  }
  calculate_total_days(doc, dt, dn);
}


// ******************************************* utilities ****************************************************

// ------------------
// get leave balance
// ------------------
get_leave_balance = function(doc, dt, dn) {
  if(doc.employee && doc.leave_type && doc.fiscal_year)
    get_server_fields('get_leave_balance', '','', doc, dt, dn, 1);
}

// ---------------
// calculate days
// ---------------
calculate_total_days = function(doc, dt, dn) {
  if(doc.from_date && doc.to_date){
    if(cint(doc.half_day) == 1) set_multiple(dt,dn,{total_leave_days:0.5});
    else{
      //d = new DateFn();
      //set_multiple(dt,dn,{total_leave_days:d.get_diff(d.str_to_obj(doc.to_date),d.str_to_obj(doc.from_date))+1});
      get_server_fields('get_total_leave_days', '', '', doc, dt, dn, 1);
    }
  }
}<|MERGE_RESOLUTION|>--- conflicted
+++ resolved
@@ -55,12 +55,6 @@
   if(cint(doc.half_day) == 1 && cstr(doc.from_date) && doc.from_date != doc.to_date){
     msgprint("To Date should be same as From Date for Half Day leave");
     set_multiple(dt,dn,{to_date:doc.from_date});    
-<<<<<<< HEAD
-  }
-  if(cint(doc.half_day) == 1){
-    
-=======
->>>>>>> ab5292a0
   }
   calculate_total_days(doc, dt, dn);
 }
