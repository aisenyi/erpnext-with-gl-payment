# ERPNext - web based ERP (http://erpnext.com)
# Copyright (C) 2012 Web Notes Technologies Pvt Ltd
# 
# This program is free software: you can redistribute it and/or modify
# it under the terms of the GNU General Public License as published by
# the Free Software Foundation, either version 3 of the License, or
# (at your option) any later version.
# 
# This program is distributed in the hope that it will be useful,
# but WITHOUT ANY WARRANTY; without even the implied warranty of
# MERCHANTABILITY or FITNESS FOR A PARTICULAR PURPOSE.	See the
# GNU General Public License for more details.
# 
# You should have received a copy of the GNU General Public License
# along with this program.	If not, see <http://www.gnu.org/licenses/>.

from __future__ import unicode_literals
import webnotes

from webnotes.utils import getdate, validate_email_add, cstr
from webnotes.model.doc import make_autoname
from webnotes import msgprint, _

sql = webnotes.conn.sql

class DocType:
	def __init__(self,doc,doclist=[]):
		self.doc = doc
		self.doclist = doclist
		
	def autoname(self):
		ret = sql("select value from `tabSingles` where doctype = 'Global Defaults' and field = 'emp_created_by'")
		if not ret:
			msgprint("Please setup Employee Naming System in Setup > Global Defaults > HR", raise_exception=True)
		else:
			if ret[0][0]=='Naming Series':
				self.doc.name = make_autoname(self.doc.naming_series + '.####')
			elif ret[0][0]=='Employee Number':
				self.doc.name = make_autoname(self.doc.employee_number)

		self.doc.employee = self.doc.name

	def validate(self):
		import utilities
		utilities.validate_status(self.doc.status, ["Active", "Left"])

		self.doc.employee = self.doc.name
		self.validate_date()
		self.validate_email()
		self.validate_name()
		self.validate_status()
		self.validate_employee_leave_approver()
		
	def on_update(self):
		if self.doc.user_id:
			self.update_user_default()
			self.update_profile()
				
	def update_user_default(self):
		webnotes.conn.set_default("employee", self.doc.name, self.doc.user_id)
		webnotes.conn.set_default("employee_name", self.doc.employee_name, self.doc.user_id)
		webnotes.conn.set_default("company", self.doc.company, self.doc.user_id)
		self.set_default_leave_approver()
	
	def set_default_leave_approver(self):
		employee_leave_approvers = self.doclist.get({"parentfield": "employee_leave_approvers"})

		if len(employee_leave_approvers):
			webnotes.conn.set_default("leave_approver", employee_leave_approvers[0].leave_approver,
				self.doc.user_id)
		
		elif self.doc.reports_to:
			from webnotes.profile import Profile
			reports_to_user = webnotes.conn.get_value("Employee", self.doc.reports_to, "user_id")
			if "Leave Approver" in Profile(reports_to_user).get_roles():
				webnotes.conn.set_default("leave_approver", reports_to_user, self.doc.user_id)

	def update_profile(self):
		# add employee role if missing
		if not "Employee" in webnotes.conn.sql_list("""select role from tabUserRole
				where parent=%s""", self.doc.user_id):
			from webnotes.profile import add_role
			add_role(self.doc.user_id, "HR User")
			
		profile_wrapper = webnotes.bean("Profile", self.doc.user_id)
		
		# copy details like Fullname, DOB and Image to Profile
		if self.doc.employee_name:
			employee_name = self.doc.employee_name.split(" ")
			if len(employee_name) >= 3:
				profile_wrapper.doc.last_name = " ".join(employee_name[2:])
				profile_wrapper.doc.middle_name = employee_name[1]
			elif len(employee_name) == 2:
				profile_wrapper.doc.last_name = employee_name[1]
			
			profile_wrapper.doc.first_name = employee_name[0]
				
		if self.doc.date_of_birth:
			profile_wrapper.doc.birth_date = self.doc.date_of_birth
		
		if self.doc.gender:
			profile_wrapper.doc.gender = self.doc.gender
			
		if self.doc.image:
			if not profile_wrapper.doc.user_image == self.doc.image:
				profile_wrapper.doc.user_image = self.doc.image
				try:
					webnotes.doc({
						"doctype": "File Data",
						"file_name": self.doc.image,
						"attached_to_doctype": "Profile",
						"attached_to_name": self.doc.user_id
					}).insert()
				except webnotes.DuplicateEntryError, e:
					# already exists
					pass
<<<<<<< HEAD
			break
=======
>>>>>>> a1924eda
			
		profile_wrapper.save()
		
	def validate_date(self):
		if self.doc.date_of_birth and self.doc.date_of_joining and getdate(self.doc.date_of_birth) >= getdate(self.doc.date_of_joining):
			msgprint('Date of Joining must be greater than Date of Birth')
			raise Exception

		elif self.doc.scheduled_confirmation_date and self.doc.date_of_joining and (getdate(self.doc.scheduled_confirmation_date) < getdate(self.doc.date_of_joining)):
			msgprint('Scheduled Confirmation Date must be greater than Date of Joining')
			raise Exception
		
		elif self.doc.final_confirmation_date and self.doc.date_of_joining and (getdate(self.doc.final_confirmation_date) < getdate(self.doc.date_of_joining)):
			msgprint('Final Confirmation Date must be greater than Date of Joining')
			raise Exception
		
		elif self.doc.date_of_retirement and self.doc.date_of_joining and (getdate(self.doc.date_of_retirement) <= getdate(self.doc.date_of_joining)):
			msgprint('Date Of Retirement must be greater than Date of Joining')
			raise Exception
		
		elif self.doc.relieving_date and self.doc.date_of_joining and (getdate(self.doc.relieving_date) <= getdate(self.doc.date_of_joining)):
			msgprint('Relieving Date must be greater than Date of Joining')
			raise Exception
		
		elif self.doc.contract_end_date and self.doc.date_of_joining and (getdate(self.doc.contract_end_date)<=getdate(self.doc.date_of_joining)):
			msgprint('Contract End Date must be greater than Date of Joining')
			raise Exception
	 
	def validate_email(self):
		if self.doc.company_email and not validate_email_add(self.doc.company_email):
			msgprint("Please enter valid Company Email")
			raise Exception
		if self.doc.personal_email and not validate_email_add(self.doc.personal_email):
			msgprint("Please enter valid Personal Email")
			raise Exception

	def validate_name(self):	
		ret = sql("select value from `tabSingles` where doctype = 'Global Defaults' and field = 'emp_created_by'")

		if not ret:
			msgprint("To Save Employee, please go to Setup -->Global Defaults. Click on HR and select 'Employee Records to be created by'.")
			raise Exception 
		else:
			if ret[0][0]=='Naming Series' and not self.doc.naming_series:
				msgprint("Please select Naming Series.")
				raise Exception 
			elif ret[0][0]=='Employee Number' and not self.doc.employee_number:
				msgprint("Please enter Employee Number.")
				raise Exception 
				
	def validate_status(self):
		if self.doc.status == 'Left' and not self.doc.relieving_date:
			msgprint("Please enter relieving date.")
			raise Exception
			
	def validate_employee_leave_approver(self):
		from webnotes.profile import Profile
		from hr.doctype.leave_application.leave_application import InvalidLeaveApproverError
		
		for l in self.doclist.get({"parentfield": "employee_leave_approvers"}):
			if "Leave Approver" not in Profile(l.leave_approver).get_roles():
				msgprint(_("Invalid Leave Approver") + ": \"" + l.leave_approver + "\"",
					raise_exception=InvalidLeaveApproverError)

@webnotes.whitelist()
def get_retirement_date(date_of_birth=None):
	import datetime
	ret = {}
	if date_of_birth:
		dt = getdate(date_of_birth) + datetime.timedelta(21915)
		ret = {'date_of_retirement': dt.strftime('%Y-%m-%d')}
	return ret<|MERGE_RESOLUTION|>--- conflicted
+++ resolved
@@ -114,10 +114,6 @@
 				except webnotes.DuplicateEntryError, e:
 					# already exists
 					pass
-<<<<<<< HEAD
-			break
-=======
->>>>>>> a1924eda
 			
 		profile_wrapper.save()
 		
