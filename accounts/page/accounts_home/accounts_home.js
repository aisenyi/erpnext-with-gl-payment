--- conflicted
+++ resolved
@@ -253,11 +253,11 @@
 				doctype: "Purchase Invoice"
 			},
 			{
-<<<<<<< HEAD
 				"label":wn._("Budget Variance Report"),
 				route: "query-report/Budget Variance Report",
 				doctype: "Cost Center"
-=======
+			},
+			{
 				"label":wn._("Purchase Invoice Trends"),
 				route: "query-report/Purchase Invoice Trends",
 				doctype: "Purchase Invoice"
@@ -266,7 +266,6 @@
 				"label":wn._("Sales Invoice Trends"),
 				route: "query-report/Sales Invoice Trends",
 				doctype: "Sales Invoice"
->>>>>>> 616657d4
 			},
 		]
 	}
