# Copyright (c) 2013, Web Notes Technologies Pvt. Ltd.
# License: GNU General Public License v3. See license.txt

import webnotes
import unittest, json
from webnotes.utils import flt, cint
from webnotes.model.bean import DocstatusTransitionError, TimestampMismatchError
from accounts.utils import get_stock_and_account_difference

class TestSalesInvoice(unittest.TestCase):
	def make(self):
		w = webnotes.bean(copy=test_records[0])
		w.insert()
		w.submit()
		return w
		
	def test_double_submission(self):
		w = webnotes.bean(copy=test_records[0])
		w.doc.docstatus = '0'
		w.insert()
		
		w2 = [d for d in w.doclist]
		w.submit()
		
		w = webnotes.bean(w2)
		self.assertRaises(DocstatusTransitionError, w.submit)
		
	def test_timestamp_change(self):
		w = webnotes.bean(copy=test_records[0])
		w.doc.docstatus = '0'
		w.insert()

		w2 = webnotes.bean([d.fields.copy() for d in w.doclist])
		
		import time
		time.sleep(1)
		w.save()
		
		import time
		time.sleep(1)
		self.assertRaises(TimestampMismatchError, w2.save)
		
	def test_sales_invoice_calculation_base_currency(self):
		si = webnotes.bean(copy=test_records[2])
		si.run_method("calculate_taxes_and_totals")
		si.insert()
		
		expected_values = {
			"keys": ["ref_rate", "adj_rate", "export_rate", "export_amount", 
				"base_ref_rate", "basic_rate", "amount"],
			"_Test Item Home Desktop 100": [50, 0, 50, 500, 50, 50, 500],
			"_Test Item Home Desktop 200": [150, 0, 150, 750, 150, 150, 750],
		}
		
		# check if children are saved
		self.assertEquals(len(si.doclist.get({"parentfield": "entries"})),
			len(expected_values)-1)
		
		# check if item values are calculated
		for d in si.doclist.get({"parentfield": "entries"}):
			for i, k in enumerate(expected_values["keys"]):
				self.assertEquals(d.fields.get(k), expected_values[d.item_code][i])
		
		# check net total
		self.assertEquals(si.doc.net_total, 1250)
		self.assertEquals(si.doc.net_total_export, 1250)
		
		# check tax calculation
		expected_values = {
			"keys": ["tax_amount", "total"],
			"_Test Account Shipping Charges - _TC": [100, 1350],
			"_Test Account Customs Duty - _TC": [125, 1475],
			"_Test Account Excise Duty - _TC": [140, 1615],
			"_Test Account Education Cess - _TC": [2.8, 1617.8],
			"_Test Account S&H Education Cess - _TC": [1.4, 1619.2],
			"_Test Account CST - _TC": [32.38, 1651.58],
			"_Test Account VAT - _TC": [156.25, 1807.83],
			"_Test Account Discount - _TC": [-180.78, 1627.05]
		}
		
		for d in si.doclist.get({"parentfield": "other_charges"}):
			for i, k in enumerate(expected_values["keys"]):
				self.assertEquals(d.fields.get(k), expected_values[d.account_head][i])
				
		self.assertEquals(si.doc.grand_total, 1627.05)
		self.assertEquals(si.doc.grand_total_export, 1627.05)
		
	def test_sales_invoice_calculation_export_currency(self):
		si = webnotes.bean(copy=test_records[2])
		si.doc.currency = "USD"
		si.doc.conversion_rate = 50
		si.doclist[1].export_rate = 1
		si.doclist[1].ref_rate = 1
		si.doclist[2].export_rate = 3
		si.doclist[2].ref_rate = 3
		si.run_method("calculate_taxes_and_totals")
		si.insert()
		
		expected_values = {
			"keys": ["ref_rate", "adj_rate", "export_rate", "export_amount", 
				"base_ref_rate", "basic_rate", "amount"],
			"_Test Item Home Desktop 100": [1, 0, 1, 10, 50, 50, 500],
			"_Test Item Home Desktop 200": [3, 0, 3, 15, 150, 150, 750],
		}
		
		# check if children are saved
		self.assertEquals(len(si.doclist.get({"parentfield": "entries"})),
			len(expected_values)-1)
		
		# check if item values are calculated
		for d in si.doclist.get({"parentfield": "entries"}):
			for i, k in enumerate(expected_values["keys"]):
				self.assertEquals(d.fields.get(k), expected_values[d.item_code][i])
		
		# check net total
		self.assertEquals(si.doc.net_total, 1250)
		self.assertEquals(si.doc.net_total_export, 25)
		
		# check tax calculation
		expected_values = {
			"keys": ["tax_amount", "total"],
			"_Test Account Shipping Charges - _TC": [100, 1350],
			"_Test Account Customs Duty - _TC": [125, 1475],
			"_Test Account Excise Duty - _TC": [140, 1615],
			"_Test Account Education Cess - _TC": [2.8, 1617.8],
			"_Test Account S&H Education Cess - _TC": [1.4, 1619.2],
			"_Test Account CST - _TC": [32.38, 1651.58],
			"_Test Account VAT - _TC": [156.25, 1807.83],
			"_Test Account Discount - _TC": [-180.78, 1627.05]
		}
		
		for d in si.doclist.get({"parentfield": "other_charges"}):
			for i, k in enumerate(expected_values["keys"]):
				self.assertEquals(d.fields.get(k), expected_values[d.account_head][i])
				
		self.assertEquals(si.doc.grand_total, 1627.05)
		self.assertEquals(si.doc.grand_total_export, 32.54)
				
	def test_inclusive_rate_validations(self):
		si = webnotes.bean(copy=test_records[2])
		for i, tax in enumerate(si.doclist.get({"parentfield": "other_charges"})):
			tax.idx = i+1
		
		si.doclist[1].ref_rate = 62.5
		si.doclist[1].ref_rate = 191
		for i in [3, 5, 6, 7, 8, 9]:
			si.doclist[i].included_in_print_rate = 1
		
		# tax type "Actual" cannot be inclusive
		self.assertRaises(webnotes.ValidationError, si.run_method, "calculate_taxes_and_totals")
		
		# taxes above included type 'On Previous Row Total' should also be included
		si.doclist[3].included_in_print_rate = 0
		self.assertRaises(webnotes.ValidationError, si.run_method, "calculate_taxes_and_totals")
		
	def test_sales_invoice_calculation_base_currency_with_tax_inclusive_price(self):
		# prepare
		si = webnotes.bean(copy=test_records[3])
		si.run_method("calculate_taxes_and_totals")
		si.insert()
		
		expected_values = {
			"keys": ["ref_rate", "adj_rate", "export_rate", "export_amount", 
				"base_ref_rate", "basic_rate", "amount"],
			"_Test Item Home Desktop 100": [62.5, 0, 62.5, 625.0, 50, 50, 499.98],
			"_Test Item Home Desktop 200": [190.66, 0, 190.66, 953.3, 150, 150, 750],
		}
		
		# check if children are saved
		self.assertEquals(len(si.doclist.get({"parentfield": "entries"})),
			len(expected_values)-1)
		
		# check if item values are calculated
		for d in si.doclist.get({"parentfield": "entries"}):
			for i, k in enumerate(expected_values["keys"]):
				self.assertEquals(d.fields.get(k), expected_values[d.item_code][i])
		
		# check net total
		self.assertEquals(si.doc.net_total, 1249.98)
		self.assertEquals(si.doc.net_total_export, 1578.3)
		
		# check tax calculation
		expected_values = {
			"keys": ["tax_amount", "total"],
			"_Test Account Excise Duty - _TC": [140, 1389.98],
			"_Test Account Education Cess - _TC": [2.8, 1392.78],
			"_Test Account S&H Education Cess - _TC": [1.4, 1394.18],
			"_Test Account CST - _TC": [27.88, 1422.06],
			"_Test Account VAT - _TC": [156.25, 1578.31],
			"_Test Account Customs Duty - _TC": [125, 1703.31],
			"_Test Account Shipping Charges - _TC": [100, 1803.31],
			"_Test Account Discount - _TC": [-180.33, 1622.98]
		}
		
		for d in si.doclist.get({"parentfield": "other_charges"}):
			for i, k in enumerate(expected_values["keys"]):
				self.assertEquals(flt(d.fields.get(k), 6), expected_values[d.account_head][i])
		
		self.assertEquals(si.doc.grand_total, 1622.98)
		self.assertEquals(si.doc.grand_total_export, 1622.98)
		
	def test_sales_invoice_calculation_export_currency_with_tax_inclusive_price(self):
		# prepare
		si = webnotes.bean(copy=test_records[3])
		si.doc.currency = "USD"
		si.doc.conversion_rate = 50
		si.doclist[1].ref_rate = 55.56
		si.doclist[1].adj_rate = 10
		si.doclist[2].ref_rate = 187.5
		si.doclist[2].adj_rate = 20
		si.doclist[9].rate = 5000
		
		si.run_method("calculate_taxes_and_totals")
		si.insert()
		
		expected_values = {
			"keys": ["ref_rate", "adj_rate", "export_rate", "export_amount", 
				"base_ref_rate", "basic_rate", "amount"],
			"_Test Item Home Desktop 100": [55.56, 10, 50, 500, 2222.11, 1999.9, 19999.04],
			"_Test Item Home Desktop 200": [187.5, 20, 150, 750, 7375.66, 5900.53, 29502.66],
		}
		
		# check if children are saved
		self.assertEquals(len(si.doclist.get({"parentfield": "entries"})),
			len(expected_values)-1)
		
		# check if item values are calculated
		for d in si.doclist.get({"parentfield": "entries"}):
			for i, k in enumerate(expected_values["keys"]):
				self.assertEquals(d.fields.get(k), expected_values[d.item_code][i])
		
		# check net total
		self.assertEquals(si.doc.net_total, 49501.7)
		self.assertEquals(si.doc.net_total_export, 1250)
		
		# check tax calculation
		expected_values = {
			"keys": ["tax_amount", "total"],
			"_Test Account Excise Duty - _TC": [5540.22, 55041.92],
			"_Test Account Education Cess - _TC": [110.81, 55152.73],
			"_Test Account S&H Education Cess - _TC": [55.4, 55208.13],
			"_Test Account CST - _TC": [1104.16, 56312.29],
			"_Test Account VAT - _TC": [6187.71, 62500],
			"_Test Account Customs Duty - _TC": [4950.17, 67450.17],
			"_Test Account Shipping Charges - _TC": [5000, 72450.17],
			"_Test Account Discount - _TC": [-7245.01, 65205.16]
		}
		
		for d in si.doclist.get({"parentfield": "other_charges"}):
			for i, k in enumerate(expected_values["keys"]):
				self.assertEquals(flt(d.fields.get(k), 6), expected_values[d.account_head][i])
		
		self.assertEquals(si.doc.grand_total, 65205.16)
		self.assertEquals(si.doc.grand_total_export, 1304.1)

	def test_outstanding(self):
		w = self.make()
		self.assertEquals(w.doc.outstanding_amount, w.doc.grand_total)
		
	def test_payment(self):
		w = self.make()
		from accounts.doctype.journal_voucher.test_journal_voucher \
			import test_records as jv_test_records
			
		jv = webnotes.bean(webnotes.copy_doclist(jv_test_records[0]))
		jv.doclist[1].against_invoice = w.doc.name
		jv.insert()
		jv.submit()
		
		self.assertEquals(webnotes.conn.get_value("Sales Invoice", w.doc.name, "outstanding_amount"),
			161.8)
	
		jv.cancel()
		self.assertEquals(webnotes.conn.get_value("Sales Invoice", w.doc.name, "outstanding_amount"),
			561.8)
			
	def test_time_log_batch(self):
		tlb = webnotes.bean("Time Log Batch", "_T-Time Log Batch-00001")
		tlb.submit()
		
		si = webnotes.bean(webnotes.copy_doclist(test_records[0]))
		si.doclist[1].time_log_batch = "_T-Time Log Batch-00001"
		si.insert()
		si.submit()
		
		self.assertEquals(webnotes.conn.get_value("Time Log Batch", "_T-Time Log Batch-00001",
		 	"status"), "Billed")

		self.assertEquals(webnotes.conn.get_value("Time Log", "_T-Time Log-00001", "status"), 
			"Billed")

		si.cancel()

		self.assertEquals(webnotes.conn.get_value("Time Log Batch", "_T-Time Log Batch-00001", 
			"status"), "Submitted")

		self.assertEquals(webnotes.conn.get_value("Time Log", "_T-Time Log-00001", "status"), 
			"Batched for Billing")
			
	def test_sales_invoice_gl_entry_without_aii(self):
		webnotes.defaults.set_global_default("perpetual_accounting", 0)
		self.clear_stock_account_balance()
		si = webnotes.bean(copy=test_records[1])
		si.insert()
		si.submit()
		
		gl_entries = webnotes.conn.sql("""select account, debit, credit
			from `tabGL Entry` where voucher_type='Sales Invoice' and voucher_no=%s
			order by account asc""", si.doc.name, as_dict=1)
		
		self.assertTrue(gl_entries)
		
		expected_values = sorted([
			[si.doc.debit_to, 630.0, 0.0],
			[test_records[1][1]["income_account"], 0.0, 500.0],
			[test_records[1][2]["account_head"], 0.0, 80.0],
			[test_records[1][3]["account_head"], 0.0, 50.0],
		])
		
		for i, gle in enumerate(gl_entries):
			self.assertEquals(expected_values[i][0], gle.account)
			self.assertEquals(expected_values[i][1], gle.debit)
			self.assertEquals(expected_values[i][2], gle.credit)
			
		# cancel
		si.cancel()
		
		gle_count = webnotes.conn.sql("""select count(name) from `tabGL Entry` 
			where voucher_type='Sales Invoice' and voucher_no=%s 
			and ifnull(is_cancelled, 'No') = 'Yes'
			order by account asc""", si.doc.name)
		
		self.assertEquals(gle_count[0][0], 8)
		
	def atest_pos_gl_entry_with_aii(self):
		webnotes.conn.sql("delete from `tabStock Ledger Entry`")
		webnotes.defaults.set_global_default("perpetual_accounting", 1)
		
		old_default_company = webnotes.conn.get_default("company")
		webnotes.conn.set_default("company", "_Test Company")
		
		self._insert_purchase_receipt()
		self._insert_pos_settings()
		
		pos = webnotes.copy_doclist(test_records[1])
		pos[0]["is_pos"] = 1
		pos[0]["update_stock"] = 1
		pos[0]["posting_time"] = "12:05"
		pos[0]["cash_bank_account"] = "_Test Account Bank Account - _TC"
		pos[0]["paid_amount"] = 600.0

		si = webnotes.bean(copy=pos)
		si.insert()
		si.submit()
		
		# check stock ledger entries
		sle = webnotes.conn.sql("""select * from `tabStock Ledger Entry` 
			where voucher_type = 'Sales Invoice' and voucher_no = %s""", 
			si.doc.name, as_dict=1)[0]
		self.assertTrue(sle)
		self.assertEquals([sle.item_code, sle.warehouse, sle.actual_qty], 
			["_Test Item", "_Test Warehouse - _TC", -1.0])
		
		# check gl entries
		stock_in_hand_account = webnotes.conn.get_value("Company", "_Test Company", 
			"stock_in_hand_account")
		
		gl_entries = webnotes.conn.sql("""select account, debit, credit
			from `tabGL Entry` where voucher_type='Sales Invoice' and voucher_no=%s
			order by account asc, debit asc""", si.doc.name, as_dict=1)
		self.assertTrue(gl_entries)
		
		expected_gl_entries = sorted([
			[si.doc.debit_to, 630.0, 0.0],
			[pos[1]["income_account"], 0.0, 500.0],
			[pos[2]["account_head"], 0.0, 80.0],
			[pos[3]["account_head"], 0.0, 50.0],
			[stock_in_hand_account, 0.0, 75.0],
			[pos[1]["expense_account"], 75.0, 0.0],
			[si.doc.debit_to, 0.0, 600.0],
			["_Test Account Bank Account - _TC", 600.0, 0.0]
		])
		for i, gle in enumerate(gl_entries):
			self.assertEquals(expected_gl_entries[i][0], gle.account)
			self.assertEquals(expected_gl_entries[i][1], gle.debit)
			self.assertEquals(expected_gl_entries[i][2], gle.credit)
		
		# cancel
		si.cancel()
		gl_count = webnotes.conn.sql("""select count(name)
			from `tabGL Entry` where voucher_type='Sales Invoice' and voucher_no=%s
			and ifnull(is_cancelled, 'No') = 'Yes' 
			order by account asc, name asc""", si.doc.name)
		
		self.assertEquals(gl_count[0][0], 16)
		
		self.assertFalse(get_stock_and_account_difference([si.doclist[1].warehouse]))
		
		webnotes.defaults.set_global_default("perpetual_accounting", 0)
		webnotes.conn.set_default("company", old_default_company)
		
	def atest_sales_invoice_gl_entry_with_aii_no_item_code(self):		
		webnotes.defaults.set_global_default("perpetual_accounting", 1)
				
		si_copy = webnotes.copy_doclist(test_records[1])
		si_copy[1]["item_code"] = None
		si = webnotes.bean(si_copy)		
		si.insert()
		si.submit()
		
		gl_entries = webnotes.conn.sql("""select account, debit, credit
			from `tabGL Entry` where voucher_type='Sales Invoice' and voucher_no=%s
			order by account asc""", si.doc.name, as_dict=1)
		self.assertTrue(gl_entries)
		
		expected_values = sorted([
			[si.doc.debit_to, 630.0, 0.0],
			[test_records[1][1]["income_account"], 0.0, 500.0],
			[test_records[1][2]["account_head"], 0.0, 80.0],
			[test_records[1][3]["account_head"], 0.0, 50.0],
		])
		for i, gle in enumerate(gl_entries):
			self.assertEquals(expected_values[i][0], gle.account)
			self.assertEquals(expected_values[i][1], gle.debit)
			self.assertEquals(expected_values[i][2], gle.credit)
				
		webnotes.defaults.set_global_default("perpetual_accounting", 0)
	
	def atest_sales_invoice_gl_entry_with_aii_non_stock_item(self):		
		webnotes.defaults.set_global_default("perpetual_accounting", 1)
		
		si_copy = webnotes.copy_doclist(test_records[1])
		si_copy[1]["item_code"] = "_Test Non Stock Item"
		si = webnotes.bean(si_copy)
		si.insert()
		si.submit()
		
		gl_entries = webnotes.conn.sql("""select account, debit, credit
			from `tabGL Entry` where voucher_type='Sales Invoice' and voucher_no=%s
			order by account asc""", si.doc.name, as_dict=1)
		self.assertTrue(gl_entries)
		
		expected_values = sorted([
			[si.doc.debit_to, 630.0, 0.0],
			[test_records[1][1]["income_account"], 0.0, 500.0],
			[test_records[1][2]["account_head"], 0.0, 80.0],
			[test_records[1][3]["account_head"], 0.0, 50.0],
		])
		for i, gle in enumerate(gl_entries):
			self.assertEquals(expected_values[i][0], gle.account)
			self.assertEquals(expected_values[i][1], gle.debit)
			self.assertEquals(expected_values[i][2], gle.credit)
				
		webnotes.defaults.set_global_default("perpetual_accounting", 0)
		
	def _insert_purchase_receipt(self):
		from stock.doctype.purchase_receipt.test_purchase_receipt import test_records \
			as pr_test_records
		pr = webnotes.bean(copy=pr_test_records[0])
		pr.doc.naming_series = "_T-Purchase Receipt-"
		pr.run_method("calculate_taxes_and_totals")
		pr.insert()
		pr.submit()
		
	def _insert_delivery_note(self):
		from stock.doctype.delivery_note.test_delivery_note import test_records \
			as dn_test_records
		dn = webnotes.bean(copy=dn_test_records[0])
		dn.doc.naming_series = "_T-Delivery Note-"
		dn.insert()
		dn.submit()
		return dn
		
	def _insert_pos_settings(self):
		from accounts.doctype.pos_setting.test_pos_setting \
			import test_records as pos_setting_test_records
		webnotes.conn.sql("""delete from `tabPOS Setting`""")
		
		ps = webnotes.bean(copy=pos_setting_test_records[0])
		ps.insert()
		
	def test_sales_invoice_with_advance(self):
		from accounts.doctype.journal_voucher.test_journal_voucher \
			import test_records as jv_test_records
			
		jv = webnotes.bean(copy=jv_test_records[0])
		jv.insert()
		jv.submit()
		
		si = webnotes.bean(copy=test_records[0])
		si.doclist.append({
			"doctype": "Sales Invoice Advance",
			"parentfield": "advance_adjustment_details",
			"journal_voucher": jv.doc.name,
			"jv_detail_no": jv.doclist[1].name,
			"advance_amount": 400,
			"allocated_amount": 300,
			"remarks": jv.doc.remark
		})
		si.insert()
		si.submit()
		si.load_from_db()
		
		self.assertTrue(webnotes.conn.sql("""select name from `tabJournal Voucher Detail`
			where against_invoice=%s""", si.doc.name))
		
		self.assertTrue(webnotes.conn.sql("""select name from `tabJournal Voucher Detail`
			where against_invoice=%s and credit=300""", si.doc.name))
			
		self.assertEqual(si.doc.outstanding_amount, 261.8)
		
		si.cancel()
		
		self.assertTrue(not webnotes.conn.sql("""select name from `tabJournal Voucher Detail`
			where against_invoice=%s""", si.doc.name))
			
	def test_recurring_invoice(self):
		from webnotes.utils import now_datetime, get_first_day, get_last_day, add_to_date
		today = now_datetime().date()
		
		base_si = webnotes.bean(copy=test_records[0])
		base_si.doc.fields.update({
			"convert_into_recurring_invoice": 1,
			"recurring_type": "Monthly",
			"notification_email_address": "test@example.com, test1@example.com, test2@example.com",
			"repeat_on_day_of_month": today.day,
			"posting_date": today,
			"invoice_period_from_date": get_first_day(today),
			"invoice_period_to_date": get_last_day(today)
		})
		
		# monthly
		si1 = webnotes.bean(copy=base_si.doclist)
		si1.insert()
		si1.submit()
		self._test_recurring_invoice(si1, True)
		
		# monthly without a first and last day period
		si2 = webnotes.bean(copy=base_si.doclist)
		si2.doc.fields.update({
			"invoice_period_from_date": today,
			"invoice_period_to_date": add_to_date(today, days=30)
		})
		si2.insert()
		si2.submit()
		self._test_recurring_invoice(si2, False)
		
		# quarterly
		si3 = webnotes.bean(copy=base_si.doclist)
		si3.doc.fields.update({
			"recurring_type": "Quarterly",
			"invoice_period_from_date": get_first_day(today),
			"invoice_period_to_date": get_last_day(add_to_date(today, months=3))
		})
		si3.insert()
		si3.submit()
		self._test_recurring_invoice(si3, True)
		
		# quarterly without a first and last day period
		si4 = webnotes.bean(copy=base_si.doclist)
		si4.doc.fields.update({
			"recurring_type": "Quarterly",
			"invoice_period_from_date": today,
			"invoice_period_to_date": add_to_date(today, months=3)
		})
		si4.insert()
		si4.submit()
		self._test_recurring_invoice(si4, False)
		
		# yearly
		si5 = webnotes.bean(copy=base_si.doclist)
		si5.doc.fields.update({
			"recurring_type": "Yearly",
			"invoice_period_from_date": get_first_day(today),
			"invoice_period_to_date": get_last_day(add_to_date(today, years=1))
		})
		si5.insert()
		si5.submit()
		self._test_recurring_invoice(si5, True)
		
		# yearly without a first and last day period
		si6 = webnotes.bean(copy=base_si.doclist)
		si6.doc.fields.update({
			"recurring_type": "Yearly",
			"invoice_period_from_date": today,
			"invoice_period_to_date": add_to_date(today, years=1)
		})
		si6.insert()
		si6.submit()
		self._test_recurring_invoice(si6, False)
		
		# change posting date but keep recuring day to be today
		si7 = webnotes.bean(copy=base_si.doclist)
		si7.doc.fields.update({
			"posting_date": add_to_date(today, days=-1)
		})
		si7.insert()
		si7.submit()
		
		# setting so that _test function works
		si7.doc.posting_date = today
		self._test_recurring_invoice(si7, True)

	def _test_recurring_invoice(self, base_si, first_and_last_day):
		from webnotes.utils import add_months, get_last_day, getdate
		from accounts.doctype.sales_invoice.sales_invoice import manage_recurring_invoices
		
		no_of_months = ({"Monthly": 1, "Quarterly": 3, "Yearly": 12})[base_si.doc.recurring_type]
		
		def _test(i):
			self.assertEquals(i+1, webnotes.conn.sql("""select count(*) from `tabSales Invoice`
				where recurring_id=%s and docstatus=1""", base_si.doc.recurring_id)[0][0])
				
			next_date = add_months(base_si.doc.posting_date, no_of_months)
			
			manage_recurring_invoices(next_date=next_date, commit=False)
			
			recurred_invoices = webnotes.conn.sql("""select name from `tabSales Invoice`
				where recurring_id=%s and docstatus=1 order by name desc""",
				base_si.doc.recurring_id)
			
			self.assertEquals(i+2, len(recurred_invoices))
			
			new_si = webnotes.bean("Sales Invoice", recurred_invoices[0][0])
			
			for fieldname in ["convert_into_recurring_invoice", "recurring_type",
				"repeat_on_day_of_month", "notification_email_address"]:
					self.assertEquals(base_si.doc.fields.get(fieldname),
						new_si.doc.fields.get(fieldname))

			self.assertEquals(new_si.doc.posting_date, unicode(next_date))
			
			self.assertEquals(new_si.doc.invoice_period_from_date,
				unicode(add_months(base_si.doc.invoice_period_from_date, no_of_months)))
			
			if first_and_last_day:
				self.assertEquals(new_si.doc.invoice_period_to_date, 
					unicode(get_last_day(add_months(base_si.doc.invoice_period_to_date,
						no_of_months))))
			else:
				self.assertEquals(new_si.doc.invoice_period_to_date, 
					unicode(add_months(base_si.doc.invoice_period_to_date, no_of_months)))
					
			
			return new_si
		
		# if yearly, test 3 repetitions, else test 13 repetitions
		count = no_of_months == 12 and 3 or 13
		for i in xrange(count):
			base_si = _test(i)
<<<<<<< HEAD
			
	def clear_stock_account_balance(self):
		webnotes.conn.sql("delete from `tabStock Ledger Entry`")
		webnotes.conn.sql("delete from tabBin")
		webnotes.conn.sql("delete from `tabGL Entry`")
=======

	def test_serialized(self):
		from stock.doctype.stock_entry.test_stock_entry import make_serialized_item
		from stock.doctype.stock_ledger_entry.stock_ledger_entry import get_serial_nos
		
		se = make_serialized_item()
		serial_nos = get_serial_nos(se.doclist[1].serial_no)
		
		si = webnotes.bean(copy=test_records[0])
		si.doc.update_stock = 1
		si.doclist[1].item_code = "_Test Serialized Item With Series"
		si.doclist[1].qty = 1
		si.doclist[1].serial_no = serial_nos[0]
		si.insert()
		si.submit()
>>>>>>> ada70994
		
		self.assertEquals(webnotes.conn.get_value("Serial No", serial_nos[0], "status"), "Delivered")
		self.assertFalse(webnotes.conn.get_value("Serial No", serial_nos[0], "warehouse"))
		self.assertEquals(webnotes.conn.get_value("Serial No", serial_nos[0], 
			"delivery_document_no"), si.doc.name)
			
		return si
			
	def test_serialized_cancel(self):
		from stock.doctype.stock_ledger_entry.stock_ledger_entry import get_serial_nos
		si = self.test_serialized()
		si.cancel()

		serial_nos = get_serial_nos(si.doclist[1].serial_no)

		self.assertEquals(webnotes.conn.get_value("Serial No", serial_nos[0], "status"), "Available")
		self.assertEquals(webnotes.conn.get_value("Serial No", serial_nos[0], "warehouse"), "_Test Warehouse - _TC")
		self.assertFalse(webnotes.conn.get_value("Serial No", serial_nos[0], 
			"delivery_document_no"))

	def test_serialize_status(self):
		from stock.doctype.stock_ledger_entry.stock_ledger_entry import SerialNoStatusError, get_serial_nos
		from stock.doctype.stock_entry.test_stock_entry import make_serialized_item
		
		se = make_serialized_item()
		serial_nos = get_serial_nos(se.doclist[1].serial_no)
		
		sr = webnotes.bean("Serial No", serial_nos[0])
		sr.doc.status = "Not Available"
		sr.save()
		
		si = webnotes.bean(copy=test_records[0])
		si.doc.update_stock = 1
		si.doclist[1].item_code = "_Test Serialized Item With Series"
		si.doclist[1].qty = 1
		si.doclist[1].serial_no = serial_nos[0]
		si.insert()

		self.assertRaises(SerialNoStatusError, si.submit)

test_dependencies = ["Journal Voucher", "POS Setting", "Contact", "Address"]

test_records = [
	[
		{
			"naming_series": "_T-Sales Invoice-",
			"company": "_Test Company", 
			"conversion_rate": 1.0, 
			"currency": "INR", 
			"debit_to": "_Test Customer - _TC",
			"customer": "_Test Customer",
			"customer_name": "_Test Customer",
			"doctype": "Sales Invoice", 
			"due_date": "2013-01-23", 
			"fiscal_year": "_Test Fiscal Year 2013", 
			"grand_total": 561.8, 
			"grand_total_export": 561.8, 
			"net_total": 500.0, 
			"plc_conversion_rate": 1.0, 
			"posting_date": "2013-01-23", 
			"price_list_currency": "INR", 
			"selling_price_list": "_Test Price List", 
			"territory": "_Test Territory"
		}, 
		{
			"amount": 500.0, 
			"basic_rate": 500.0, 
			"description": "138-CMS Shoe", 
			"doctype": "Sales Invoice Item", 
			"export_amount": 500.0, 
			"export_rate": 500.0, 
			"income_account": "Sales - _TC",
			"cost_center": "_Test Cost Center - _TC",
			"item_name": "138-CMS Shoe", 
			"parentfield": "entries",
			"qty": 1.0
		}, 
		{
			"account_head": "_Test Account VAT - _TC", 
			"charge_type": "On Net Total", 
			"description": "VAT", 
			"doctype": "Sales Taxes and Charges", 
			"parentfield": "other_charges",
			"rate": 6,
		}, 
		{
			"account_head": "_Test Account Service Tax - _TC", 
			"charge_type": "On Net Total", 
			"description": "Service Tax", 
			"doctype": "Sales Taxes and Charges", 
			"parentfield": "other_charges",
			"rate": 6.36,
		},
		{
			"parentfield": "sales_team",
			"doctype": "Sales Team",
			"sales_person": "_Test Sales Person 1",
			"allocated_percentage": 65.5,
		},
		{
			"parentfield": "sales_team",
			"doctype": "Sales Team",
			"sales_person": "_Test Sales Person 2",
			"allocated_percentage": 34.5,
		},
	],
	[
		{
			"naming_series": "_T-Sales Invoice-",
			"company": "_Test Company", 
			"conversion_rate": 1.0, 
			"currency": "INR", 
			"debit_to": "_Test Customer - _TC",
			"customer": "_Test Customer",
			"customer_name": "_Test Customer",
			"doctype": "Sales Invoice", 
			"due_date": "2013-01-23", 
			"fiscal_year": "_Test Fiscal Year 2013", 
			"grand_total": 630.0, 
			"grand_total_export": 630.0, 
			"net_total": 500.0, 
			"plc_conversion_rate": 1.0, 
			"posting_date": "2013-03-07", 
			"price_list_currency": "INR", 
			"selling_price_list": "_Test Price List", 
			"territory": "_Test Territory"
		}, 
		{
			"item_code": "_Test Item",
			"item_name": "_Test Item", 
			"description": "_Test Item", 
			"doctype": "Sales Invoice Item", 
			"parentfield": "entries",
			"qty": 1.0,
			"basic_rate": 500.0,
			"amount": 500.0, 
			"ref_rate": 500.0, 
			"export_amount": 500.0, 
			"income_account": "Sales - _TC",
			"expense_account": "_Test Account Cost for Goods Sold - _TC",
			"cost_center": "_Test Cost Center - _TC",
		}, 
		{
			"account_head": "_Test Account VAT - _TC", 
			"charge_type": "On Net Total", 
			"description": "VAT", 
			"doctype": "Sales Taxes and Charges", 
			"parentfield": "other_charges",
			"rate": 16,
		}, 
		{
			"account_head": "_Test Account Service Tax - _TC", 
			"charge_type": "On Net Total", 
			"description": "Service Tax", 
			"doctype": "Sales Taxes and Charges", 
			"parentfield": "other_charges",
			"rate": 10
		}
	],
	[
		{
			"naming_series": "_T-Sales Invoice-",
			"company": "_Test Company", 
			"conversion_rate": 1.0, 
			"currency": "INR", 
			"debit_to": "_Test Customer - _TC",
			"customer": "_Test Customer",
			"customer_name": "_Test Customer",
			"doctype": "Sales Invoice", 
			"due_date": "2013-01-23", 
			"fiscal_year": "_Test Fiscal Year 2013", 
			"grand_total_export": 0, 
			"plc_conversion_rate": 1.0, 
			"posting_date": "2013-01-23", 
			"price_list_currency": "INR", 
			"selling_price_list": "_Test Price List", 
			"territory": "_Test Territory",
		},
		# items
		{
			"doctype": "Sales Invoice Item",
			"parentfield": "entries",
			"item_code": "_Test Item Home Desktop 100",
			"item_name": "_Test Item Home Desktop 100",
			"qty": 10,
			"ref_rate": 50,
			"export_rate": 50,
			"stock_uom": "_Test UOM",
			"item_tax_rate": json.dumps({"_Test Account Excise Duty - _TC": 10}),
			"income_account": "Sales - _TC",
			"cost_center": "_Test Cost Center - _TC",
		
		},
		{
			"doctype": "Sales Invoice Item",
			"parentfield": "entries",
			"item_code": "_Test Item Home Desktop 200",
			"item_name": "_Test Item Home Desktop 200",
			"qty": 5,
			"ref_rate": 150,
			"export_rate": 150,
			"stock_uom": "_Test UOM",
			"income_account": "Sales - _TC",
			"cost_center": "_Test Cost Center - _TC",
		
		},
		# taxes
		{
			"doctype": "Sales Taxes and Charges",
			"parentfield": "other_charges",
			"charge_type": "Actual",
			"account_head": "_Test Account Shipping Charges - _TC",
			"cost_center": "_Test Cost Center - _TC",
			"description": "Shipping Charges",
			"rate": 100
		},
		{
			"doctype": "Sales Taxes and Charges",
			"parentfield": "other_charges",
			"charge_type": "On Net Total",
			"account_head": "_Test Account Customs Duty - _TC",
			"cost_center": "_Test Cost Center - _TC",
			"description": "Customs Duty",
			"rate": 10
		},
		{
			"doctype": "Sales Taxes and Charges",
			"parentfield": "other_charges",
			"charge_type": "On Net Total",
			"account_head": "_Test Account Excise Duty - _TC",
			"cost_center": "_Test Cost Center - _TC",
			"description": "Excise Duty",
			"rate": 12
		},
		{
			"doctype": "Sales Taxes and Charges",
			"parentfield": "other_charges",
			"charge_type": "On Previous Row Amount",
			"account_head": "_Test Account Education Cess - _TC",
			"cost_center": "_Test Cost Center - _TC",
			"description": "Education Cess",
			"rate": 2,
			"row_id": 3
		},
		{
			"doctype": "Sales Taxes and Charges",
			"parentfield": "other_charges",
			"charge_type": "On Previous Row Amount",
			"account_head": "_Test Account S&H Education Cess - _TC",
			"cost_center": "_Test Cost Center - _TC",
			"description": "S&H Education Cess",
			"rate": 1,
			"row_id": 3
		},
		{
			"doctype": "Sales Taxes and Charges",
			"parentfield": "other_charges",
			"charge_type": "On Previous Row Total",
			"account_head": "_Test Account CST - _TC",
			"cost_center": "_Test Cost Center - _TC",
			"description": "CST",
			"rate": 2,
			"row_id": 5
		},
		{
			"doctype": "Sales Taxes and Charges",
			"parentfield": "other_charges",
			"charge_type": "On Net Total",
			"account_head": "_Test Account VAT - _TC",
			"cost_center": "_Test Cost Center - _TC",
			"description": "VAT",
			"rate": 12.5
		},
		{
			"doctype": "Sales Taxes and Charges",
			"parentfield": "other_charges",
			"charge_type": "On Previous Row Total",
			"account_head": "_Test Account Discount - _TC",
			"cost_center": "_Test Cost Center - _TC",
			"description": "Discount",
			"rate": -10,
			"row_id": 7
		},
	],
	[
		{
			"naming_series": "_T-Sales Invoice-",
			"company": "_Test Company", 
			"conversion_rate": 1.0, 
			"currency": "INR", 
			"debit_to": "_Test Customer - _TC",
			"customer": "_Test Customer",
			"customer_name": "_Test Customer",
			"doctype": "Sales Invoice", 
			"due_date": "2013-01-23", 
			"fiscal_year": "_Test Fiscal Year 2013", 
			"grand_total_export": 0, 
			"plc_conversion_rate": 1.0, 
			"posting_date": "2013-01-23", 
			"price_list_currency": "INR", 
			"selling_price_list": "_Test Price List", 
			"territory": "_Test Territory",
		},
		# items
		{
			"doctype": "Sales Invoice Item",
			"parentfield": "entries",
			"item_code": "_Test Item Home Desktop 100",
			"item_name": "_Test Item Home Desktop 100",
			"qty": 10,
			"ref_rate": 62.5,
			"stock_uom": "_Test UOM",
			"item_tax_rate": json.dumps({"_Test Account Excise Duty - _TC": 10}),
			"income_account": "Sales - _TC",
			"cost_center": "_Test Cost Center - _TC",
		
		},
		{
			"doctype": "Sales Invoice Item",
			"parentfield": "entries",
			"item_code": "_Test Item Home Desktop 200",
			"item_name": "_Test Item Home Desktop 200",
			"qty": 5,
			"ref_rate": 190.66,
			"stock_uom": "_Test UOM",
			"income_account": "Sales - _TC",
			"cost_center": "_Test Cost Center - _TC",
		
		},
		# taxes
		{
			"doctype": "Sales Taxes and Charges",
			"parentfield": "other_charges",
			"charge_type": "On Net Total",
			"account_head": "_Test Account Excise Duty - _TC",
			"cost_center": "_Test Cost Center - _TC",
			"description": "Excise Duty",
			"rate": 12,
			"included_in_print_rate": 1,
			"idx": 1
		},
		{
			"doctype": "Sales Taxes and Charges",
			"parentfield": "other_charges",
			"charge_type": "On Previous Row Amount",
			"account_head": "_Test Account Education Cess - _TC",
			"cost_center": "_Test Cost Center - _TC",
			"description": "Education Cess",
			"rate": 2,
			"row_id": 1,
			"included_in_print_rate": 1,
			"idx": 2
		},
		{
			"doctype": "Sales Taxes and Charges",
			"parentfield": "other_charges",
			"charge_type": "On Previous Row Amount",
			"account_head": "_Test Account S&H Education Cess - _TC",
			"cost_center": "_Test Cost Center - _TC",
			"description": "S&H Education Cess",
			"rate": 1,
			"row_id": 1,
			"included_in_print_rate": 1,
			"idx": 3
		},
		{
			"doctype": "Sales Taxes and Charges",
			"parentfield": "other_charges",
			"charge_type": "On Previous Row Total",
			"account_head": "_Test Account CST - _TC",
			"cost_center": "_Test Cost Center - _TC",
			"description": "CST",
			"rate": 2,
			"row_id": 3,
			"included_in_print_rate": 1,
			"idx": 4
		},
		{
			"doctype": "Sales Taxes and Charges",
			"parentfield": "other_charges",
			"charge_type": "On Net Total",
			"account_head": "_Test Account VAT - _TC",
			"cost_center": "_Test Cost Center - _TC",
			"description": "VAT",
			"rate": 12.5,
			"included_in_print_rate": 1,
			"idx": 5
		},
		{
			"doctype": "Sales Taxes and Charges",
			"parentfield": "other_charges",
			"charge_type": "On Net Total",
			"account_head": "_Test Account Customs Duty - _TC",
			"cost_center": "_Test Cost Center - _TC",
			"description": "Customs Duty",
			"rate": 10,
			"idx": 6
		},
		{
			"doctype": "Sales Taxes and Charges",
			"parentfield": "other_charges",
			"charge_type": "Actual",
			"account_head": "_Test Account Shipping Charges - _TC",
			"cost_center": "_Test Cost Center - _TC",
			"description": "Shipping Charges",
			"rate": 100,
			"idx": 7
		},
		{
			"doctype": "Sales Taxes and Charges",
			"parentfield": "other_charges",
			"charge_type": "On Previous Row Total",
			"account_head": "_Test Account Discount - _TC",
			"cost_center": "_Test Cost Center - _TC",
			"description": "Discount",
			"rate": -10,
			"row_id": 7,
			"idx": 8
		},
	],
]<|MERGE_RESOLUTION|>--- conflicted
+++ resolved
@@ -648,13 +648,11 @@
 		count = no_of_months == 12 and 3 or 13
 		for i in xrange(count):
 			base_si = _test(i)
-<<<<<<< HEAD
 			
 	def clear_stock_account_balance(self):
 		webnotes.conn.sql("delete from `tabStock Ledger Entry`")
 		webnotes.conn.sql("delete from tabBin")
 		webnotes.conn.sql("delete from `tabGL Entry`")
-=======
 
 	def test_serialized(self):
 		from stock.doctype.stock_entry.test_stock_entry import make_serialized_item
@@ -670,7 +668,6 @@
 		si.doclist[1].serial_no = serial_nos[0]
 		si.insert()
 		si.submit()
->>>>>>> ada70994
 		
 		self.assertEquals(webnotes.conn.get_value("Serial No", serial_nos[0], "status"), "Delivered")
 		self.assertFalse(webnotes.conn.get_value("Serial No", serial_nos[0], "warehouse"))
