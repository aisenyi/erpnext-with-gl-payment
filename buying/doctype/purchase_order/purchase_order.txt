--- conflicted
+++ resolved
@@ -2,11 +2,7 @@
  {
   "creation": "2013-05-21 16:16:39", 
   "docstatus": 0, 
-<<<<<<< HEAD
-  "modified": "2013-07-05 13:02:52", 
-=======
   "modified": "2013-07-05 14:51:59", 
->>>>>>> 11d688a5
   "modified_by": "Administrator", 
   "owner": "Administrator"
  }, 
