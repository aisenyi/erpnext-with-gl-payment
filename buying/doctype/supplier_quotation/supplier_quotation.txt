--- conflicted
+++ resolved
@@ -2,11 +2,7 @@
  {
   "creation": "2013-05-21 16:16:45", 
   "docstatus": 0, 
-<<<<<<< HEAD
-  "modified": "2013-11-03 14:14:12", 
-=======
   "modified": "2013-11-22 17:16:16", 
->>>>>>> 9f51ee4a
   "modified_by": "Administrator", 
   "owner": "Administrator"
  }, 
