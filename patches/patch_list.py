--- conflicted
+++ resolved
@@ -576,11 +576,10 @@
 	},
 	{
 		'patch_module': 'patches.january_2013',
-<<<<<<< HEAD
 		'patch_file': 'remove_bad_permissions',
 	},	
-=======
+	{
+		'patch_module': 'patches.january_2013',
 		'patch_file': 'deprecate_stock_search_criteria',
 	},
->>>>>>> e8b7ac14
 ]