--- conflicted
+++ resolved
@@ -1,9 +1,6 @@
 erpnext.updates = [
-<<<<<<< HEAD
-=======
 	["7th January 2013", [
 		"Language (backend): Integrated language libraries."
->>>>>>> 996c30a5
 	["4th January 2013", [
 		"Support Analytics: Simple Tool to Plot Number Tickets and time to Closing",
 		"Workflow: Added Workflow Help",
