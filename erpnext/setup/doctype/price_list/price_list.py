--- conflicted
+++ resolved
@@ -52,15 +52,10 @@
 	
 	# update prices in Price List
 	def update_prices(self):
-<<<<<<< HEAD
 		from core.page.data_import_tool.data_import_tool import read_csv_content
 		
 		data = read_csv_content(self.get_csv_data())
-=======
 		webnotes.conn.auto_commit_on_many_writes = 1
-		import csv
-		data = csv.reader(self.get_csv_data().splitlines())
->>>>>>> 41cd5a68
 				
 		updated = 0
 		
