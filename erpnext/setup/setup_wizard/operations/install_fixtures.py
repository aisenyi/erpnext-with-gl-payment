--- conflicted
+++ resolved
@@ -216,11 +216,8 @@
 		{'doctype': "Party Type", "party_type": "Supplier"},
 		{'doctype': "Party Type", "party_type": "Employee"},
 		{'doctype': "Party Type", "party_type": "Member"},
-<<<<<<< HEAD
 		{'doctype': "Party Type", "party_type": "Shareholder"},
-=======
 		{'doctype': "Party Type", "party_type": "Student"},
->>>>>>> 07120139
 
 		{'doctype': "Opportunity Type", "name": "Hub"},
 		{'doctype': "Opportunity Type", "name": _("Sales")},
