--- conflicted
+++ resolved
@@ -208,7 +208,6 @@
 		'description': 'Purpose SE: Others to Other' 
 	},
 	{
-<<<<<<< HEAD
 		'patch_module': 'patches.mar_2012',
 		'patch_file': 'pos_invoice_fix',
 		'description': 'Reload POS Invoice' 
@@ -232,7 +231,7 @@
 		'patch_module': 'patches.mar_2012',
 		'patch_file': 'delete_docformat',
 		'description': 'Deletes DocFormat from database' 
-=======
+	},
 		'patch_module': 'patches.jan_mar_2012',
 		'patch_file': 'reload_mapper',
 		'description': 'SO-DN, SO-Rv, DN-RV'
@@ -246,7 +245,5 @@
 		'patch_module': 'patches.mar_2012',
 		'patch_file': 'so_rv_mapper_fix',
 		'description': 'SO-RV duplicate mapper entry removal'
->>>>>>> fddb782a
-	},
-
+	},
 ]