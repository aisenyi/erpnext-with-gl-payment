--- conflicted
+++ resolved
@@ -8,11 +8,7 @@
 erpnext.stock.LandedCostVoucher = erpnext.stock.StockController.extend({
 	setup: function() {
 		var me = this;
-<<<<<<< HEAD
 		this.frm.fields_dict.purchase_receipts.grid.get_field('purchase_receipt').get_query =
-=======
-		this.frm.fields_dict.landed_cost_purchase_receipts.grid.get_field('purchase_receipt').get_query =
->>>>>>> eac82039
 			function() {
 				if(!me.frm.doc.company) msgprint(__("Please enter company first"));
 				return {
@@ -93,11 +89,7 @@
 				total_item_cost += flt(d.amount)
 			});
 
-<<<<<<< HEAD
 			$.each(this.frm.doc.items || [], function(i, item) {
-=======
-			$.each(this.frm.doc.landed_cost_items, function(i, item) {
->>>>>>> eac82039
 				item.applicable_charges = flt(item.amount) *  flt(me.frm.doc.total_taxes_and_charges) / flt(total_item_cost)
 			});
 			refresh_field("items");
