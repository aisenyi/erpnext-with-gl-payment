--- conflicted
+++ resolved
@@ -434,11 +434,7 @@
  "issingle": 0, 
  "istable": 0, 
  "max_attachments": 0, 
-<<<<<<< HEAD
- "modified": "2016-11-07 05:30:44.856343", 
-=======
  "modified": "2016-11-27 16:31:55.929378", 
->>>>>>> de932911
  "modified_by": "Administrator", 
  "module": "Stock", 
  "name": "Bin", 
