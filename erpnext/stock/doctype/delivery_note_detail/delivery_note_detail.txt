# DocType, Delivery Note Detail
[

	# These values are common in all dictionaries
	{
		'creation': '2010-08-08 17:08:58',
		'docstatus': 0,
<<<<<<< HEAD
		'modified': '2012-02-24 11:33:58',
=======
		'modified': '2012-03-05 10:49:39',
>>>>>>> d14bea3d
		'modified_by': u'Administrator',
		'owner': u'Administrator'
	},

	# These values are common for all DocType
	{
		'_last_update': u'1311621379',
		'autoname': u'DND/.#######',
		'colour': u'White:FFF',
		'default_print_format': u'Standard',
		'doctype': 'DocType',
		'istable': 1,
		'module': u'Stock',
		'name': '__common__',
		'section_style': u'Tray',
		'server_code_error': u' ',
		'show_in_menu': 0,
<<<<<<< HEAD
		'version': 53
=======
		'version': 55
>>>>>>> d14bea3d
	},

	# These values are common for all DocField
	{
		'doctype': u'DocField',
		'name': '__common__',
		'parent': u'Delivery Note Detail',
		'parentfield': u'fields',
		'parenttype': u'DocType'
	},

	# DocType, Delivery Note Detail
	{
		'doctype': 'DocType',
		'name': u'Delivery Note Detail'
	},

	# DocField
	{
		'doctype': u'DocField',
		'fieldname': u'item_code',
		'fieldtype': u'Link',
		'in_filter': 1,
		'label': u'Item Code',
		'oldfieldname': u'item_code',
		'oldfieldtype': u'Link',
		'options': u'Item',
		'permlevel': 0,
		'reqd': 1,
		'search_index': 1,
		'trigger': u'Client',
		'width': u'150px'
	},

	# DocField
	{
		'colour': u'White:FFF',
		'doctype': u'DocField',
		'fieldname': u'item_name',
		'fieldtype': u'Data',
		'label': u'Item Name',
		'oldfieldname': u'item_name',
		'oldfieldtype': u'Data',
		'permlevel': 0,
		'print_hide': 1,
		'reqd': 1,
		'width': u'150px'
	},

	# DocField
	{
		'doctype': u'DocField',
		'fieldname': u'description',
		'fieldtype': u'Small Text',
		'label': u'Description',
		'oldfieldname': u'description',
		'oldfieldtype': u'Small Text',
		'permlevel': 0,
		'reqd': 1,
		'width': u'300px'
	},

	# DocField
	{
		'default': u'0.00',
		'doctype': u'DocField',
		'fieldname': u'qty',
		'fieldtype': u'Currency',
		'label': u'Quantity',
		'oldfieldname': u'qty',
		'oldfieldtype': u'Currency',
		'permlevel': 0,
		'reqd': 1,
		'trigger': u'Client',
		'width': u'100px'
	},

	# DocField
	{
		'doctype': u'DocField',
		'fieldname': u'stock_uom',
		'fieldtype': u'Data',
		'label': u'UOM',
		'oldfieldname': u'stock_uom',
		'oldfieldtype': u'Data',
		'permlevel': 1,
		'print_hide': 0,
		'reqd': 1,
		'width': u'50px'
	},

	# DocField
	{
<<<<<<< HEAD
		'default': u'0.00',
		'doctype': u'DocField',
		'fieldname': u'ref_rate',
		'fieldtype': u'Currency',
		'label': u'Price List Rate',
		'no_copy': 0,
		'oldfieldname': u'ref_rate',
		'oldfieldtype': u'Currency',
		'permlevel': 0,
		'print_hide': 1,
		'reqd': 0,
		'trigger': u'Client',
=======
		'doctype': u'DocField',
		'fieldname': u'base_ref_rate',
		'fieldtype': u'Currency',
		'label': u'Price List Rate*',
		'oldfieldname': u'base_ref_rate',
		'oldfieldtype': u'Currency',
		'permlevel': 1,
		'print_hide': 1,
>>>>>>> d14bea3d
		'width': u'100px'
	},

	# DocField
	{
		'default': u'0.00',
		'doctype': u'DocField',
		'fieldname': u'adj_rate',
		'fieldtype': u'Float',
		'label': u'Discount (%)',
		'oldfieldname': u'adj_rate',
		'oldfieldtype': u'Float',
		'permlevel': 0,
		'print_hide': 1,
		'trigger': u'Client',
		'width': u'100px'
	},

	# DocField
	{
<<<<<<< HEAD
		'doctype': u'DocField',
		'fieldname': u'export_rate',
		'fieldtype': u'Currency',
		'label': u'Rate',
		'oldfieldname': u'export_rate',
=======
		'default': u'0.00',
		'doctype': u'DocField',
		'fieldname': u'basic_rate',
		'fieldtype': u'Currency',
		'label': u'Rate*',
		'oldfieldname': u'basic_rate',
>>>>>>> d14bea3d
		'oldfieldtype': u'Currency',
		'permlevel': 0,
		'print_hide': 1,
		'reqd': 0,
		'trigger': u'Client',
		'width': u'150px'
	},

	# DocField
	{
		'doctype': u'DocField',
<<<<<<< HEAD
		'fieldname': u'export_amount',
		'fieldtype': u'Currency',
		'label': u'Amount',
		'oldfieldname': u'export_amount',
=======
		'fieldname': u'amount',
		'fieldtype': u'Currency',
		'label': u'Amount*',
		'oldfieldname': u'amount',
>>>>>>> d14bea3d
		'oldfieldtype': u'Currency',
		'permlevel': 1,
		'print_hide': 1,
		'reqd': 0,
		'width': u'100px'
	},

	# DocField
	{
<<<<<<< HEAD
		'doctype': u'DocField',
		'fieldname': u'base_ref_rate',
		'fieldtype': u'Currency',
		'label': u'Price List Rate*',
		'oldfieldname': u'base_ref_rate',
		'oldfieldtype': u'Currency',
		'permlevel': 1,
		'print_hide': 1,
=======
		'default': u'0.00',
		'doctype': u'DocField',
		'fieldname': u'ref_rate',
		'fieldtype': u'Currency',
		'label': u'Price List Rate',
		'no_copy': 0,
		'oldfieldname': u'ref_rate',
		'oldfieldtype': u'Currency',
		'permlevel': 0,
		'print_hide': 1,
		'reqd': 0,
		'trigger': u'Client',
>>>>>>> d14bea3d
		'width': u'100px'
	},

	# DocField
	{
<<<<<<< HEAD
		'default': u'0.00',
		'doctype': u'DocField',
		'fieldname': u'basic_rate',
		'fieldtype': u'Currency',
		'label': u'Rate*',
		'oldfieldname': u'basic_rate',
=======
		'doctype': u'DocField',
		'fieldname': u'export_rate',
		'fieldtype': u'Currency',
		'label': u'Rate',
		'oldfieldname': u'export_rate',
>>>>>>> d14bea3d
		'oldfieldtype': u'Currency',
		'permlevel': 0,
		'print_hide': 0,
		'reqd': 0,
		'trigger': u'Client',
		'width': u'150px'
	},

	# DocField
	{
		'doctype': u'DocField',
<<<<<<< HEAD
		'fieldname': u'amount',
		'fieldtype': u'Currency',
		'label': u'Amount*',
		'oldfieldname': u'amount',
=======
		'fieldname': u'export_amount',
		'fieldtype': u'Currency',
		'label': u'Amount',
		'oldfieldname': u'export_amount',
>>>>>>> d14bea3d
		'oldfieldtype': u'Currency',
		'permlevel': 1,
		'print_hide': 0,
		'reqd': 0,
		'width': u'100px'
	},

	# DocField
	{
		'doctype': u'DocField',
		'fieldname': u'warehouse',
		'fieldtype': u'Link',
		'label': u'Warehouse',
		'oldfieldname': u'warehouse',
		'oldfieldtype': u'Link',
		'options': u'Warehouse',
		'permlevel': 0,
		'print_hide': 1,
		'trigger': u'Client',
		'width': u'100px'
	},

	# DocField
	{
		'doctype': u'DocField',
		'fieldname': u'serial_no',
		'fieldtype': u'Text',
		'in_filter': 1,
		'label': u'Serial No',
		'no_copy': 1,
		'oldfieldname': u'serial_no',
		'oldfieldtype': u'Text',
		'permlevel': 0,
<<<<<<< HEAD
		'print_hide': 1,
=======
		'print_hide': 0,
>>>>>>> d14bea3d
		'trigger': u'Client'
	},

	# DocField
	{
		'doctype': u'DocField',
		'fieldname': u'batch_no',
		'fieldtype': u'Link',
		'label': u'Batch No',
		'oldfieldname': u'batch_no',
		'oldfieldtype': u'Link',
		'options': u'Batch',
		'permlevel': 0,
		'print_hide': 1
	},

	# DocField
	{
		'doctype': u'DocField',
		'fieldname': u'item_group',
		'fieldtype': u'Link',
		'hidden': 1,
		'label': u'Item Group',
		'oldfieldname': u'item_group',
		'oldfieldtype': u'Link',
		'options': u'Item Group',
		'permlevel': 1,
		'print_hide': 1
	},

	# DocField
	{
		'doctype': u'DocField',
		'fieldname': u'brand',
		'fieldtype': u'Link',
		'hidden': 1,
		'label': u'Brand Name',
		'oldfieldname': u'brand',
		'oldfieldtype': u'Link',
		'options': u'Brand',
		'permlevel': 1,
		'print_hide': 1,
		'width': u'150px'
	},

	# DocField
	{
		'doctype': u'DocField',
		'fieldname': u'actual_qty',
		'fieldtype': u'Currency',
		'label': u'Available Qty at Warehouse',
		'no_copy': 1,
		'oldfieldname': u'actual_qty',
		'oldfieldtype': u'Currency',
		'permlevel': 1,
		'print_hide': 1,
		'width': u'150px'
	},

	# DocField
	{
		'doctype': u'DocField',
		'fieldname': u'billed_amt',
		'fieldtype': u'Currency',
		'label': u'Billed Amt',
		'no_copy': 1,
		'permlevel': 1,
		'print_hide': 1,
		'width': u'100px'
	},

	# DocField
	{
		'doctype': u'DocField',
		'fieldname': u'installed_qty',
		'fieldtype': u'Currency',
		'label': u'Installed Qty',
		'no_copy': 1,
		'oldfieldname': u'installed_qty',
		'oldfieldtype': u'Currency',
		'permlevel': 1,
		'print_hide': 1,
		'width': u'150px'
	},

	# DocField
	{
		'allow_on_submit': 1,
		'colour': u'White:FFF',
		'default': u'0',
		'doctype': u'DocField',
		'fieldname': u'packed_qty',
		'fieldtype': u'Currency',
		'label': u'Packed Quantity',
		'no_copy': 1,
		'permlevel': 1,
		'print_hide': 1
	},

	# DocField
	{
		'doctype': u'DocField',
		'fieldname': u'prevdoc_doctype',
		'fieldtype': u'Data',
		'hidden': 1,
		'in_filter': 1,
		'label': u'Document Type',
		'oldfieldname': u'prevdoc_doctype',
		'oldfieldtype': u'Data',
		'permlevel': 1,
		'print_hide': 1,
		'search_index': 1,
		'width': u'150px'
	},

	# DocField
	{
		'colour': u'White:FFF',
		'doctype': u'DocField',
		'fieldname': u'prevdoc_docname',
		'fieldtype': u'Data',
		'hidden': 0,
		'in_filter': 1,
		'label': u'Against Document No',
		'no_copy': 1,
		'oldfieldname': u'prevdoc_docname',
		'oldfieldtype': u'Data',
		'permlevel': 1,
		'print_hide': 1,
		'search_index': 1,
		'width': u'150px'
	},

	# DocField
	{
		'doctype': u'DocField',
		'fieldname': u'prevdoc_date',
		'fieldtype': u'Date',
		'hidden': 1,
		'in_filter': 1,
		'label': u'Against Document Date',
		'oldfieldname': u'prevdoc_date',
		'oldfieldtype': u'Date',
		'permlevel': 1,
		'print_hide': 1
	},

	# DocField
	{
		'doctype': u'DocField',
		'fieldname': u'prevdoc_detail_docname',
		'fieldtype': u'Data',
		'hidden': 1,
		'in_filter': 1,
		'label': u'Against Document Detail No',
		'oldfieldname': u'prevdoc_detail_docname',
		'oldfieldtype': u'Data',
		'permlevel': 1,
		'print_hide': 1,
		'search_index': 0,
		'width': u'150px'
	},

	# DocField
	{
		'doctype': u'DocField',
		'fieldname': u'item_tax_rate',
		'fieldtype': u'Small Text',
		'hidden': 1,
		'label': u'Item Tax Rate',
		'oldfieldname': u'item_tax_rate',
		'oldfieldtype': u'Small Text',
		'permlevel': 1,
		'print_hide': 1
	},

	# DocField
	{
		'allow_on_submit': 1,
		'doctype': u'DocField',
		'fieldname': u'page_break',
		'fieldtype': u'Check',
		'label': u'Page Break',
		'oldfieldname': u'page_break',
		'oldfieldtype': u'Check',
		'permlevel': 0,
		'print_hide': 1
	}
]<|MERGE_RESOLUTION|>--- conflicted
+++ resolved
@@ -5,11 +5,7 @@
 	{
 		'creation': '2010-08-08 17:08:58',
 		'docstatus': 0,
-<<<<<<< HEAD
-		'modified': '2012-02-24 11:33:58',
-=======
 		'modified': '2012-03-05 10:49:39',
->>>>>>> d14bea3d
 		'modified_by': u'Administrator',
 		'owner': u'Administrator'
 	},
@@ -27,11 +23,7 @@
 		'section_style': u'Tray',
 		'server_code_error': u' ',
 		'show_in_menu': 0,
-<<<<<<< HEAD
-		'version': 53
-=======
 		'version': 55
->>>>>>> d14bea3d
 	},
 
 	# These values are common for all DocField
@@ -125,20 +117,6 @@
 
 	# DocField
 	{
-<<<<<<< HEAD
-		'default': u'0.00',
-		'doctype': u'DocField',
-		'fieldname': u'ref_rate',
-		'fieldtype': u'Currency',
-		'label': u'Price List Rate',
-		'no_copy': 0,
-		'oldfieldname': u'ref_rate',
-		'oldfieldtype': u'Currency',
-		'permlevel': 0,
-		'print_hide': 1,
-		'reqd': 0,
-		'trigger': u'Client',
-=======
 		'doctype': u'DocField',
 		'fieldname': u'base_ref_rate',
 		'fieldtype': u'Currency',
@@ -147,7 +125,6 @@
 		'oldfieldtype': u'Currency',
 		'permlevel': 1,
 		'print_hide': 1,
->>>>>>> d14bea3d
 		'width': u'100px'
 	},
 
@@ -168,20 +145,12 @@
 
 	# DocField
 	{
-<<<<<<< HEAD
-		'doctype': u'DocField',
-		'fieldname': u'export_rate',
-		'fieldtype': u'Currency',
-		'label': u'Rate',
-		'oldfieldname': u'export_rate',
-=======
 		'default': u'0.00',
 		'doctype': u'DocField',
 		'fieldname': u'basic_rate',
 		'fieldtype': u'Currency',
 		'label': u'Rate*',
 		'oldfieldname': u'basic_rate',
->>>>>>> d14bea3d
 		'oldfieldtype': u'Currency',
 		'permlevel': 0,
 		'print_hide': 1,
@@ -193,17 +162,10 @@
 	# DocField
 	{
 		'doctype': u'DocField',
-<<<<<<< HEAD
-		'fieldname': u'export_amount',
-		'fieldtype': u'Currency',
-		'label': u'Amount',
-		'oldfieldname': u'export_amount',
-=======
 		'fieldname': u'amount',
 		'fieldtype': u'Currency',
 		'label': u'Amount*',
 		'oldfieldname': u'amount',
->>>>>>> d14bea3d
 		'oldfieldtype': u'Currency',
 		'permlevel': 1,
 		'print_hide': 1,
@@ -213,16 +175,6 @@
 
 	# DocField
 	{
-<<<<<<< HEAD
-		'doctype': u'DocField',
-		'fieldname': u'base_ref_rate',
-		'fieldtype': u'Currency',
-		'label': u'Price List Rate*',
-		'oldfieldname': u'base_ref_rate',
-		'oldfieldtype': u'Currency',
-		'permlevel': 1,
-		'print_hide': 1,
-=======
 		'default': u'0.00',
 		'doctype': u'DocField',
 		'fieldname': u'ref_rate',
@@ -235,26 +187,16 @@
 		'print_hide': 1,
 		'reqd': 0,
 		'trigger': u'Client',
->>>>>>> d14bea3d
-		'width': u'100px'
-	},
-
-	# DocField
-	{
-<<<<<<< HEAD
-		'default': u'0.00',
-		'doctype': u'DocField',
-		'fieldname': u'basic_rate',
-		'fieldtype': u'Currency',
-		'label': u'Rate*',
-		'oldfieldname': u'basic_rate',
-=======
+		'width': u'100px'
+	},
+
+	# DocField
+	{
 		'doctype': u'DocField',
 		'fieldname': u'export_rate',
 		'fieldtype': u'Currency',
 		'label': u'Rate',
 		'oldfieldname': u'export_rate',
->>>>>>> d14bea3d
 		'oldfieldtype': u'Currency',
 		'permlevel': 0,
 		'print_hide': 0,
@@ -266,17 +208,10 @@
 	# DocField
 	{
 		'doctype': u'DocField',
-<<<<<<< HEAD
-		'fieldname': u'amount',
-		'fieldtype': u'Currency',
-		'label': u'Amount*',
-		'oldfieldname': u'amount',
-=======
 		'fieldname': u'export_amount',
 		'fieldtype': u'Currency',
 		'label': u'Amount',
 		'oldfieldname': u'export_amount',
->>>>>>> d14bea3d
 		'oldfieldtype': u'Currency',
 		'permlevel': 1,
 		'print_hide': 0,
@@ -310,11 +245,7 @@
 		'oldfieldname': u'serial_no',
 		'oldfieldtype': u'Text',
 		'permlevel': 0,
-<<<<<<< HEAD
-		'print_hide': 1,
-=======
 		'print_hide': 0,
->>>>>>> d14bea3d
 		'trigger': u'Client'
 	},
 
