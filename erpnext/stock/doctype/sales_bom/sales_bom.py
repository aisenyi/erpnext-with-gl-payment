--- conflicted
+++ resolved
@@ -29,15 +29,6 @@
 		# check for duplicate
 		self.check_duplicate()
 		self.validate_main_item()
-<<<<<<< HEAD
-
-	def validate_main_item(self):
-		"""main item must have Is Stock Item as No and Is Sales Item as Yes"""
-		if not webnotes.conn.sql("""select name from tabItem where name=%s and
-			ifnull(is_stock_item,'')='No' and ifnull(is_sales_item,'')='Yes'"""):
-			webnotes.msgprint("""Parent Item %s is either a Stock Item or a not a Sales Item""",
-				raise_exception=1)
-=======
 
 	def validate_main_item(self):
 		"""main item must have Is Stock Item as No and Is Sales Item as Yes"""
@@ -57,7 +48,6 @@
 			'uom': det and det[0][1] or '', 
 			'rate': rate and flt(rate[0][0]) or 0.00
 		}
->>>>>>> 158e7751
 
 	def check_duplicate(self, finder=0):
 		il = getlist(self.doclist, "sales_bom_items")
@@ -82,10 +72,6 @@
 				raise Exception
 		if finder:
 			webnotes.msgprint("There is no Sales BOM present with the following Combination.")
-<<<<<<< HEAD
-
-=======
->>>>>>> 158e7751
 
 	def has_same_items(self, l1, l2):
 		if len(l1)!=len(l2): return 0
