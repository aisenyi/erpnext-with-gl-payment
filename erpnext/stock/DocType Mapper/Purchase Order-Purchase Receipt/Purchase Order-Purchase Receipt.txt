--- conflicted
+++ resolved
@@ -5,11 +5,7 @@
 	{
 		'creation': '2010-08-08 17:09:35',
 		'docstatus': 0,
-<<<<<<< HEAD
 		'modified': '2011-10-12 10:49:40',
-=======
-		'modified': '2011-10-07 12:10:26',
->>>>>>> 685564f7
 		'modified_by': 'Administrator',
 		'owner': 'Administrator'
 	},
