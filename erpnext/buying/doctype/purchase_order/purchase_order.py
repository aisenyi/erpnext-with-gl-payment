# Copyright (c) 2015, Frappe Technologies Pvt. Ltd. and Contributors
# License: GNU General Public License v3. See license.txt

from __future__ import unicode_literals
import frappe
import json
from frappe.utils import cstr, flt
from frappe import msgprint, _, throw
from frappe.model.mapper import get_mapped_doc
from erpnext.controllers.buying_controller import BuyingController
from erpnext.stock.doctype.item.item import get_last_purchase_details


form_grid_templates = {
	"items": "templates/form_grid/item_grid.html"
}

class PurchaseOrder(BuyingController):
	def __init__(self, arg1, arg2=None):
		super(PurchaseOrder, self).__init__(arg1, arg2)
		self.status_updater = [{
			'source_dt': 'Purchase Order Item',
			'target_dt': 'Material Request Item',
			'join_field': 'prevdoc_detail_docname',
			'target_field': 'ordered_qty',
			'target_parent_dt': 'Material Request',
			'target_parent_field': 'per_ordered',
			'target_ref_field': 'qty',
			'source_field': 'qty',
			'percent_join_field': 'prevdoc_docname',
			'overflow_type': 'order'
		}]

	def validate(self):
		super(PurchaseOrder, self).validate()

		if not self.status:
			self.status = "Draft"

		from erpnext.utilities import validate_status
		validate_status(self.status, ["Draft", "Submitted", "Stopped",
			"Cancelled"])

		pc_obj = frappe.get_doc('Purchase Common')
		pc_obj.validate_for_items(self)
		self.check_for_stopped_status(pc_obj)

		self.validate_uom_is_integer("uom", "qty")
		self.validate_uom_is_integer("stock_uom", ["qty", "required_qty"])

		self.validate_with_previous_doc()
		self.validate_for_subcontracting()
		self.validate_minimum_order_qty()
		self.create_raw_materials_supplied("supplied_items")

	def validate_with_previous_doc(self):
		super(PurchaseOrder, self).validate_with_previous_doc({
			"Supplier Quotation": {
				"ref_dn_field": "supplier_quotation",
				"compare_fields": [["supplier", "="], ["company", "="], ["currency", "="]],
			},
			"Supplier Quotation Item": {
				"ref_dn_field": "supplier_quotation_item",
				"compare_fields": [["rate", "="], ["project_name", "="], ["item_code", "="],
					["uom", "="]],
				"is_child_table": True
			}
		})

	def validate_minimum_order_qty(self):
		itemwise_min_order_qty = frappe._dict(frappe.db.sql("select name, min_order_qty from tabItem"))

		itemwise_qty = frappe._dict()
		for d in self.get("items"):
			itemwise_qty.setdefault(d.item_code, 0)
			itemwise_qty[d.item_code] += flt(d.stock_qty)

		for item_code, qty in itemwise_qty.items():
			if flt(qty) < flt(itemwise_min_order_qty.get(item_code)):
				frappe.throw(_("Item #{0}: Ordered qty can not less than item's minimum order qty (defined in item master).").format(item_code))

	def get_schedule_dates(self):
		for d in self.get('items'):
			if d.prevdoc_detail_docname and not d.schedule_date:
				d.schedule_date = frappe.db.get_value("Material Request Item",
						d.prevdoc_detail_docname, "schedule_date")

	def get_last_purchase_rate(self):
		"""get last purchase rates for all items"""
		conversion_rate = flt(self.get('conversion_rate')) or 1.0

		for d in self.get("items"):
			if d.item_code:
				last_purchase_details = get_last_purchase_details(d.item_code, self.name)

				if last_purchase_details:
					d.base_price_list_rate = last_purchase_details['base_price_list_rate'] * (flt(d.conversion_factor) or 1.0)
					d.discount_percentage = last_purchase_details['discount_percentage']
					d.base_rate = last_purchase_details['base_rate'] * (flt(d.conversion_factor) or 1.0)
					d.price_list_rate = d.base_price_list_rate / conversion_rate
					d.rate = d.base_rate / conversion_rate
				else:
					# if no last purchase found, reset all values to 0
					d.base_price_list_rate = d.base_rate = d.price_list_rate = d.rate = d.discount_percentage = 0

					item_last_purchase_rate = frappe.db.get_value("Item", d.item_code, "last_purchase_rate")
					if item_last_purchase_rate:
						d.base_price_list_rate = d.base_rate = d.price_list_rate \
							= d.rate = item_last_purchase_rate

	# Check for Stopped status
	def check_for_stopped_status(self, pc_obj):
		check_list =[]
		for d in self.get('items'):
			if d.meta.get_field('prevdoc_docname') and d.prevdoc_docname and d.prevdoc_docname not in check_list:
				check_list.append(d.prevdoc_docname)
				pc_obj.check_for_stopped_status( d.prevdoc_doctype, d.prevdoc_docname)

	def update_requested_qty(self):
		material_request_map = {}
		for d in self.get("items"):
			if d.prevdoc_doctype and d.prevdoc_doctype == "Material Request" and d.prevdoc_detail_docname:
				material_request_map.setdefault(d.prevdoc_docname, []).append(d.prevdoc_detail_docname)

		for mr, mr_item_rows in material_request_map.items():
			if mr and mr_item_rows:
				mr_obj = frappe.get_doc("Material Request", mr)

				if mr_obj.status in ["Stopped", "Cancelled"]:
					frappe.throw(_("Material Request {0} is cancelled or stopped").format(mr), frappe.InvalidStatusError)

				mr_obj.update_requested_qty(mr_item_rows)

	def update_ordered_qty(self, po_item_rows=None):
		"""update requested qty (before ordered_qty is updated)"""
		from erpnext.stock.utils import get_bin

		def _update_ordered_qty(item_code, warehouse):
			ordered_qty = frappe.db.sql("""
				select sum((po_item.qty - ifnull(po_item.received_qty, 0))*po_item.conversion_factor)
				from `tabPurchase Order Item` po_item, `tabPurchase Order` po
				where po_item.item_code=%s and po_item.warehouse=%s
				and po_item.qty > ifnull(po_item.received_qty, 0) and po_item.parent=po.name
				and po.status!='Stopped' and po.docstatus=1""", (item_code, warehouse))

			bin_doc = get_bin(item_code, warehouse)
			bin_doc.ordered_qty = flt(ordered_qty[0][0]) if ordered_qty else 0
			bin_doc.save()

		item_wh_list = []
		for d in self.get("items"):
			if (not po_item_rows or d.name in po_item_rows) and [d.item_code, d.warehouse] not in item_wh_list \
					and frappe.db.get_value("Item", d.item_code, "is_stock_item") == "Yes" and d.warehouse:
				item_wh_list.append([d.item_code, d.warehouse])

		for item_code, warehouse in item_wh_list:
			_update_ordered_qty(item_code, warehouse)

	def check_modified_date(self):
		mod_db = frappe.db.sql("select modified from `tabPurchase Order` where name = %s",
			self.name)
		date_diff = frappe.db.sql("select TIMEDIFF('%s', '%s')" % ( mod_db[0][0],cstr(self.modified)))

		if date_diff and date_diff[0][0]:
			msgprint(_("{0} {1} has been modified. Please refresh.").format(self.doctype, self.name),
				raise_exception=True)

	def update_status(self, status):
		self.check_modified_date()
		frappe.db.set(self,'status',cstr(status))

		self.update_requested_qty()
		self.update_ordered_qty()

		msgprint(_("Status of {0} {1} is now {2}").format(self.doctype, self.name, status))

	def on_submit(self):
		super(PurchaseOrder, self).on_submit()

		purchase_controller = frappe.get_doc("Purchase Common")

		self.update_prevdoc_status()
		self.update_requested_qty()
		self.update_ordered_qty()

		frappe.get_doc('Authorization Control').validate_approving_authority(self.doctype,
			self.company, self.base_grand_total)

		purchase_controller.update_last_purchase_rate(self, is_submit = 1)

		frappe.db.set(self,'status','Submitted')

	def on_cancel(self):
		pc_obj = frappe.get_doc('Purchase Common')
		self.check_for_stopped_status(pc_obj)

		# Check if Purchase Receipt has been submitted against current Purchase Order
		pc_obj.check_docstatus(check = 'Next', doctype = 'Purchase Receipt', docname = self.name, detail_doctype = 'Purchase Receipt Item')

		# Check if Purchase Invoice has been submitted against current Purchase Order
		submitted = frappe.db.sql_list("""select t1.name
			from `tabPurchase Invoice` t1,`tabPurchase Invoice Item` t2
			where t1.name = t2.parent and t2.purchase_order = %s and t1.docstatus = 1""",
			self.name)
		if submitted:
			throw(_("Purchase Invoice {0} is already submitted").format(", ".join(submitted)))

		frappe.db.set(self,'status','Cancelled')

		self.update_prevdoc_status()

		# Must be called after updating ordered qty in Material Request
		self.update_requested_qty()
		self.update_ordered_qty()

		pc_obj.update_last_purchase_rate(self, is_submit = 0)

	def on_update(self):
		pass

<<<<<<< HEAD
@frappe.whitelist()
def stop_or_unstop_purchase_orders(names, status):
	if not frappe.has_permission("Purchase Order", "write"):
		frappe.throw(_("Not permitted"), frappe.PermissionError)

	names = json.loads(names)
	for name in names:
		po = frappe.get_doc("Purchase Order", name)
		if po.docstatus == 1:
			if status=="Stopped":
				if po.status not in ("Stopped", "Cancelled") and (po.per_received < 100 or po.per_billed < 100):
					po.update_status("Stopped")
			else:
				if po.status == "Stopped":
					po.update_status("Submitted")

	frappe.local.message_log = []

=======
	def before_recurring(self):
		super(PurchaseOrder, self).before_recurring()
		
		for field in ("per_received", "per_billed"):
			self.set(field, None)

		for d in self.get("po_details"):
			for field in ("received_qty", "billed_amt", "prevdoc_doctype", "prevdoc_docname", 
				"prevdoc_detail_docname", "supplier_quotation", "supplier_quotation_item"):
					d.set(field, None)
>>>>>>> 3b8682f5

def set_missing_values(source, target):
	target.ignore_pricing_rule = 1
	target.run_method("set_missing_values")
	target.run_method("calculate_taxes_and_totals")

@frappe.whitelist()
def make_purchase_receipt(source_name, target_doc=None):
	def update_item(obj, target, source_parent):
		target.qty = flt(obj.qty) - flt(obj.received_qty)
		target.stock_qty = (flt(obj.qty) - flt(obj.received_qty)) * flt(obj.conversion_factor)
		target.amount = (flt(obj.qty) - flt(obj.received_qty)) * flt(obj.rate)
		target.base_amount = (flt(obj.qty) - flt(obj.received_qty)) * \
			flt(obj.rate) * flt(source_parent.conversion_rate)

	doc = get_mapped_doc("Purchase Order", source_name,	{
		"Purchase Order": {
			"doctype": "Purchase Receipt",
			"validation": {
				"docstatus": ["=", 1],
			}
		},
		"Purchase Order Item": {
			"doctype": "Purchase Receipt Item",
			"field_map": {
				"name": "prevdoc_detail_docname",
				"parent": "prevdoc_docname",
				"parenttype": "prevdoc_doctype",
			},
			"postprocess": update_item,
			"condition": lambda doc: doc.received_qty < doc.qty
		},
		"Purchase Taxes and Charges": {
			"doctype": "Purchase Taxes and Charges",
			"add_if_empty": True
		}
	}, target_doc, set_missing_values)

	return doc

@frappe.whitelist()
def make_purchase_invoice(source_name, target_doc=None):
	def postprocess(source, target):
		set_missing_values(source, target)
		#Get the advance paid Journal Entries in Purchase Invoice Advance
		target.get_advances()

	def update_item(obj, target, source_parent):
		target.amount = flt(obj.amount) - flt(obj.billed_amt)
		target.base_amount = target.amount * flt(source_parent.conversion_rate)
		target.qty = target.amount / flt(obj.rate) if (flt(obj.rate) and flt(obj.billed_amt)) else flt(obj.qty)

	doc = get_mapped_doc("Purchase Order", source_name,	{
		"Purchase Order": {
			"doctype": "Purchase Invoice",
			"validation": {
				"docstatus": ["=", 1],
			}
		},
		"Purchase Order Item": {
			"doctype": "Purchase Invoice Item",
			"field_map": {
				"name": "po_detail",
				"parent": "purchase_order",
			},
			"postprocess": update_item,
			"condition": lambda doc: doc.base_amount==0 or doc.billed_amt < doc.amount
		},
		"Purchase Taxes and Charges": {
			"doctype": "Purchase Taxes and Charges",
			"add_if_empty": True
		}
	}, target_doc, postprocess)

	return doc

@frappe.whitelist()
def make_stock_entry(purchase_order, item_code):
	purchase_order = frappe.get_doc("Purchase Order", purchase_order)

	stock_entry = frappe.new_doc("Stock Entry")
	stock_entry.purpose = "Subcontract"
	stock_entry.purchase_order = purchase_order.name
	stock_entry.supplier = purchase_order.supplier
	stock_entry.supplier_name = purchase_order.supplier_name
	stock_entry.supplier_address = purchase_order.address_display
	stock_entry.company = purchase_order.company
	stock_entry.from_bom = 1
	po_item = [d for d in purchase_order.items if d.item_code == item_code][0]
	stock_entry.fg_completed_qty = po_item.qty
	stock_entry.bom_no = po_item.bom
	stock_entry.get_items()
	return stock_entry.as_dict()<|MERGE_RESOLUTION|>--- conflicted
+++ resolved
@@ -217,8 +217,18 @@
 
 	def on_update(self):
 		pass
-
-<<<<<<< HEAD
+		
+	def before_recurring(self):
+		super(PurchaseOrder, self).before_recurring()
+		
+		for field in ("per_received", "per_billed"):
+			self.set(field, None)
+
+		for d in self.get("items"):
+			for field in ("received_qty", "billed_amt", "prevdoc_doctype", "prevdoc_docname", 
+				"prevdoc_detail_docname", "supplier_quotation", "supplier_quotation_item"):
+					d.set(field, None)
+
 @frappe.whitelist()
 def stop_or_unstop_purchase_orders(names, status):
 	if not frappe.has_permission("Purchase Order", "write"):
@@ -237,18 +247,6 @@
 
 	frappe.local.message_log = []
 
-=======
-	def before_recurring(self):
-		super(PurchaseOrder, self).before_recurring()
-		
-		for field in ("per_received", "per_billed"):
-			self.set(field, None)
-
-		for d in self.get("po_details"):
-			for field in ("received_qty", "billed_amt", "prevdoc_doctype", "prevdoc_docname", 
-				"prevdoc_detail_docname", "supplier_quotation", "supplier_quotation_item"):
-					d.set(field, None)
->>>>>>> 3b8682f5
 
 def set_missing_values(source, target):
 	target.ignore_pricing_rule = 1
