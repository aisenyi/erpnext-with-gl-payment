--- conflicted
+++ resolved
@@ -171,22 +171,7 @@
 			erpnext.buying.get_items_from_product_bundle(me.frm);
 		}, __("Get items from"));
 	},
-<<<<<<< HEAD
-	
-	company: function() {
-		var me = this;
-		if (frappe.meta.get_docfield(this.frm.doctype, "shipping_address") 
-			&& !this.frm.doc.shipping_address) {
-				erpnext.utils.get_shipping_address(this.frm)
-		}
-
-		var company_doc = frappe.get_doc(":Company", me.frm.doc.company);
-		me.frm.set_value("letter_head", company_doc.default_letter_head);
-	},
-	
-=======
-
->>>>>>> 9f553e72
+
 	shipping_address: function(){
 		var me = this;
 
