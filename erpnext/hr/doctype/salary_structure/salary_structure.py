# Copyright (c) 2015, Frappe Technologies Pvt. Ltd. and Contributors
# License: GNU General Public License v3. See license.txt

from __future__ import unicode_literals
import frappe

<<<<<<< HEAD
from frappe.utils import flt, cint
=======
from frappe.utils import flt, cint, getdate
>>>>>>> 10ec5538
from frappe import _
from frappe.model.mapper import get_mapped_doc
from frappe.model.document import Document
from erpnext.hr.utils import set_employee_name

class SalaryStructure(Document):
	
	def validate(self):
		self.validate_amount()
		for e in self.get('employees'):
			set_employee_name(e)

	def get_ss_values(self,employee):
		basic_info = frappe.db.sql("""select bank_name, bank_ac_no
			from `tabEmployee` where name =%s""", employee)
		ret = {'bank_name': basic_info and basic_info[0][0] or '',
			'bank_ac_no': basic_info and basic_info[0][1] or ''}
		return ret

	def validate_amount(self):
		if flt(self.net_pay) < 0 and self.salary_slip_based_on_timesheet:
			frappe.throw(_("Net pay cannot be negative"))
<<<<<<< HEAD
				
=======
			
	def validate_joining_date(self):
		for e in self.get('employees'):
			joining_date = getdate(frappe.db.get_value("Employee", e.employee, "date_of_joining"))
			if e.from_date and getdate(e.from_date) < joining_date:
				frappe.throw(_("From Date {0} for Employee {1} cannot be before employee's joining Date {2}")
					    .format(e.from_date, e.employee, joining_date))	
>>>>>>> 10ec5538

@frappe.whitelist()
def make_salary_slip(source_name, target_doc = None, employee = None, as_print = False, print_format = None):
	def postprocess(source, target):
		if employee:
			employee_details = frappe.db.get_value("Employee", employee, 
							["employee_name", "branch", "designation", "department"], as_dict=1)
			target.employee = employee
			target.employee_name = employee_details.employee_name
			target.branch = employee_details.branch
			target.designation = employee_details.designation
			target.department = employee_details.department
		target.run_method('process_salary_structure')

	doc = get_mapped_doc("Salary Structure", source_name, {
		"Salary Structure": {
			"doctype": "Salary Slip",
			"field_map": {
				"total_earning": "gross_pay",
				"name": "salary_structure"
			}
		}
	}, target_doc, postprocess, ignore_child_tables=True)

	if cint(as_print):
		doc.name = 'Preview for {0}'.format(employee)
		return frappe.get_print(doc.doctype, doc.name, doc = doc, print_format = print_format)
	else:
		return doc


@frappe.whitelist()
def get_employees(**args):
	return frappe.get_list('Employee',filters=args['filters'], fields=['name', 'employee_name'])<|MERGE_RESOLUTION|>--- conflicted
+++ resolved
@@ -4,11 +4,7 @@
 from __future__ import unicode_literals
 import frappe
 
-<<<<<<< HEAD
-from frappe.utils import flt, cint
-=======
 from frappe.utils import flt, cint, getdate
->>>>>>> 10ec5538
 from frappe import _
 from frappe.model.mapper import get_mapped_doc
 from frappe.model.document import Document
@@ -20,6 +16,7 @@
 		self.validate_amount()
 		for e in self.get('employees'):
 			set_employee_name(e)
+		self.validate_joining_date()
 
 	def get_ss_values(self,employee):
 		basic_info = frappe.db.sql("""select bank_name, bank_ac_no
@@ -31,17 +28,13 @@
 	def validate_amount(self):
 		if flt(self.net_pay) < 0 and self.salary_slip_based_on_timesheet:
 			frappe.throw(_("Net pay cannot be negative"))
-<<<<<<< HEAD
-				
-=======
-			
+
 	def validate_joining_date(self):
 		for e in self.get('employees'):
 			joining_date = getdate(frappe.db.get_value("Employee", e.employee, "date_of_joining"))
 			if e.from_date and getdate(e.from_date) < joining_date:
 				frappe.throw(_("From Date {0} for Employee {1} cannot be before employee's joining Date {2}")
 					    .format(e.from_date, e.employee, joining_date))	
->>>>>>> 10ec5538
 
 @frappe.whitelist()
 def make_salary_slip(source_name, target_doc = None, employee = None, as_print = False, print_format = None):
