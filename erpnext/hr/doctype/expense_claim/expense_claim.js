--- conflicted
+++ resolved
@@ -69,20 +69,6 @@
 		}
 		doc.total_claimed_amount = flt(total_claim);
 		refresh_field('total_claimed_amount');
-<<<<<<< HEAD
-		
-		$c_obj(make_doclist(doc.doctype, doc.name),'validate_approver','', function(r,rt){
-			if(r.message){
-				if(r.message['valid_approver'] == 'No'){
-					doc.exp_approver ='';
-				}
-				wn.meta.get_docfield(doc.doctype, 'exp_approver' , doc.name).options = '';
-				wn.meta.get_docfield(doc.doctype, 'exp_approver' , doc.name).options = r.message['app_lst'];
-				refresh_field('exp_approver');
-			}
-		});
-=======
->>>>>>> f9360ce5
 	}
 	else if(doc.approval_status == 'Submitted'){
 		var val = getchildren('Expense Claim Detail', doc.name, 'expense_voucher_details', doc.doctype);
