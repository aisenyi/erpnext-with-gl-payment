--- conflicted
+++ resolved
@@ -26,21 +26,13 @@
 		doc.address_type = 'Office';
 	} else if(route[1]=='Customer') {
 		var customer = locals.Customer[route[2]]
-<<<<<<< HEAD
-		doc.supplier = customer.name;
-=======
 		doc.customer = customer.name;
->>>>>>> c009450e
 		doc.customer_name = customer.customer_name;
 		doc.address_type = 'Office';
 	} else if(route[1]=='Sales Partner') {
 		var sp = locals['Sales Partner'][route[2]];
 		doc.sales_partner = sp.name;
-<<<<<<< HEAD
-		ndoc.address_type = 'Office';				
-=======
 		doc.address_type = 'Office';				
->>>>>>> c009450e
 	}
 }
 
