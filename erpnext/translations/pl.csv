--- conflicted
+++ resolved
@@ -1,3237 +1,3213 @@
- (Half Day), (Pół dnia)
- and year: ,i rok:
-""" does not exists",""" nie istnieje"
-%  Delivered,% dostarczonych
-% Amount Billed,% wartości rozliczonej
-% Billed,% rozliczonych
-% Completed,% zamkniętych
-% Delivered,% dostarczonych
-% Installed,% Zainstalowanych
-% Received,% Otrzymanych
-% of materials billed against this Purchase Order.,% materiałów rozliczonych w ramach zamówienia
-% of materials billed against this Sales Order,% materiałów rozliczonych w ramach zlecenia sprzedaży
-% of materials delivered against this Delivery Note,% materiałów dostarczonych w stosunku do dowodu dostawy
-% of materials delivered against this Sales Order,% materiałów dostarczonych w ramach zlecenia sprzedaży
-% of materials ordered against this Material Request,% materiałów zamówionych w stosunku do zapytania o materiały
-% of materials received against this Purchase Order,% materiałów otrzymanych w ramach zamówienia
-%(conversion_rate_label)s is mandatory. Maybe Currency Exchange record is not created for %(from_currency)s to %(to_currency)s,% ( conversion_rate_label )s jest obowiązkowa. Może rekord wymiany waluty nie jest stworzony dla wymiany %(from_currency )s na %(to_currency )s
-'Actual Start Date' can not be greater than 'Actual End Date','Actual Start Date' can not be greater than 'Actual End Date'
-'Based On' and 'Group By' can not be same,'Based On' and 'Group By' can not be same
-'Days Since Last Order' must be greater than or equal to zero,'Days Since Last Order' must be greater than or equal to zero
-'Entries' cannot be empty,'Entries' cannot be empty
-'Expected Start Date' can not be greater than 'Expected End Date','Expected Start Date' can not be greater than 'Expected End Date'
-'From Date' is required,“Data od” jest wymagana
-'From Date' must be after 'To Date','From Date' must be after 'To Date'
-'Has Serial No' can not be 'Yes' for non-stock item,'Has Serial No' can not be 'Yes' for non-stock item
-'Notification Email Addresses' not specified for recurring invoice,'Notification Email Addresses' not specified for recurring invoice
-'Profit and Loss' type account {0} not allowed in Opening Entry,'Profit and Loss' type account {0} not allowed in Opening Entry
-'To Case No.' cannot be less than 'From Case No.','To Case No.' cannot be less than 'From Case No.'
-'To Date' is required,'To Date' is required
-'Update Stock' for Sales Invoice {0} must be set,'Update Stock' for Sales Invoice {0} must be set
-* Will be calculated in the transaction.,* Will be calculated in the transaction.
-1 Currency = [?] FractionFor e.g. 1 USD = 100 Cent,1 Currency = [?] FractionFor e.g. 1 USD = 100 Cent
-1. To maintain the customer wise item code and to make them searchable based on their code use this option,1. To maintain the customer wise item code and to make them searchable based on their code use this option
-"<a href=""#Sales Browser/Customer Group"">Add / Edit</a>","<a href=""#Sales Browser/Customer Group"">Add / Edit</a>"
-"<a href=""#Sales Browser/Item Group"">Add / Edit</a>","<a href=""#Sales Browser/Item Group"">Add / Edit</a>"
-"<a href=""#Sales Browser/Territory"">Add / Edit</a>","<a href=""#Sales Browser/Territory"">Add / Edit</a>"
-A Customer Group exists with same name please change the Customer name or rename the Customer Group,Grupa Odbiorców posiada taką nazwę - wprowadź inną nazwę Odbiorcy lub zmień nazwę Grupy  
-A Customer exists with same name,Odbiorca o tej nazwie już istnieje
-A Lead with this email id should exist,A Lead with this email id should exist
-A Product or Service,Produkt lub usługa
-A Supplier exists with same name,Dostawca o tej nazwie już istnieje
-A symbol for this currency. For e.g. $,Symbol waluty. Np. $
-AMC Expiry Date,AMC Expiry Date
-Abbr,Skrót
-Abbreviation cannot have more than 5 characters,Skrót nie może posiadać więcej niż 5 znaków
-About,Informacje
-Above Value,Above Value
-Absent,Nieobecny
-Acceptance Criteria,Kryteria akceptacji
-Accepted,Przyjęte
-Accepted + Rejected Qty must be equal to Received quantity for Item {0},Ilość Przyjętych + Odrzuconych musi odpowiadać ilości Odebranych (Element {0})
-Accepted Quantity,Przyjęta Ilość
-Accepted Warehouse,Accepted Warehouse
-Account,Konto
-Account Balance,Bilans konta
-Account Created: {0},Utworzono Konto: {0}
-Account Details,Szczegóły konta
-Account Head,Account Head
-Account Name,Nazwa konta
-Account Type,Typ konta
-Account for the warehouse (Perpetual Inventory) will be created under this Account.,Account for the warehouse (Perpetual Inventory) will be created under this Account.
-Account head {0} created,Account head {0} created
-Account must be a balance sheet account,Konto musi być bilansowe
-Account with child nodes cannot be converted to ledger,Konto grupujące inne konta nie może być konwertowane
-Account with existing transaction can not be converted to group.,Konto z istniejącymi zapisami nie może być konwertowane na Grupę (konto dzielone).
-Account with existing transaction can not be deleted,Konto z istniejącymi zapisami nie może być usunięte
-Account with existing transaction cannot be converted to ledger,Konto z istniejącymi zapisami nie może być konwertowane
-Account {0} cannot be a Group,Konto {0} nie może być Grupą (kontem dzielonym)
-Account {0} does not belong to Company {1},Konto {0} nie jest przypisane do Firmy {1}
-Account {0} does not exist,Konto {0} nie istnieje
-Account {0} has been entered more than once for fiscal year {1},Account {0} has been entered more than once for fiscal year {1}
-Account {0} is frozen,Konto {0} jest zamrożone
-Account {0} is inactive,Konto {0} jest nieaktywne
-Account {0} must be of type 'Fixed Asset' as Item {1} is an Asset Item,Account {0} must be of type 'Fixed Asset' as Item {1} is an Asset Item
-Account: {0} can only be updated via \					Stock Transactions,Konto: {0} może być aktualizowane tylko przez \ Operacje Magazynowe
-Accountant,Księgowy
-Accounting,Księgowość
-"Accounting Entries can be made against leaf nodes, called","Accounting Entries can be made against leaf nodes, called"
-"Accounting entry frozen up to this date, nobody can do / modify entry except role specified below.","Zapisywanie kont zostało zamrożone do tej daty, nikt  nie może / modyfikować zapisów poza uprawnionymi użytkownikami wymienionymi poniżej."
-Accounting journal entries.,Accounting journal entries.
-Accounts,Księgowość
-Accounts Browser,Accounts Browser
-Accounts Frozen Upto,Konta zamrożone do 
-Accounts Payable,Accounts Payable
-Accounts Receivable,Accounts Receivable
-Accounts Settings,Accounts Settings
-Active,Aktywny
-Active: Will extract emails from ,Active: Will extract emails from 
-Activity,Aktywność
-Activity Log,Dziennik aktywności
-Activity Log:,Dziennik aktywności:
-Activity Type,Rodzaj aktywności
-Actual,Właściwy
-Actual Budget,Actual Budget
-Actual Completion Date,Actual Completion Date
-Actual Date,Actual Date
-Actual End Date,Actual End Date
-Actual Invoice Date,Actual Invoice Date
-Actual Posting Date,Actual Posting Date
-Actual Qty,Actual Qty
-Actual Qty (at source/target),Actual Qty (at source/target)
-Actual Qty After Transaction,Actual Qty After Transaction
-Actual Qty: Quantity available in the warehouse.,Actual Qty: Quantity available in the warehouse.
-Actual Quantity,Actual Quantity
-Actual Start Date,Actual Start Date
-Add,Dodaj
-Add / Edit Taxes and Charges,Add / Edit Taxes and Charges
-Add Child,Add Child
-Add Serial No,Dodaj nr seryjny
-Add Taxes,Dodaj Podatki
-Add Taxes and Charges,Dodaj podatki i opłaty
-Add or Deduct,Dodatki lub Potrącenia
-Add rows to set annual budgets on Accounts.,Add rows to set annual budgets on Accounts.
-Add to Cart,Add to Cart
-Add to calendar on this date,Dodaj do kalendarza pod tą datą
-Add/Remove Recipients,Add/Remove Recipients
-Address,Adres
-Address & Contact,Adres i kontakt
-Address & Contacts,Adres i kontakty
-Address Desc,Opis adresu
-Address Details,Szczegóły adresu
-Address HTML,Adres HTML
-Address Line 1,Address Line 1
-Address Line 2,Address Line 2
-Address Title,Address Title
-Address Title is mandatory.,Address Title is mandatory.
-Address Type,Address Type
-Address master.,Address master.
-Administrative Expenses,Administrative Expenses
-Administrative Officer,Administrative Officer
-Advance Amount,Advance Amount
-Advance amount,
-Advances,Advances
-Advertisement,Reklama
-Advertising,Reklamowanie
-Aerospace,Aerospace
-After Sale Installations,After Sale Installations
-Against,Against
-Against Account,Against Account
-Against Bill {0} dated {1},Against Bill {0} dated {1}
-Against Docname,Against Docname
-Against Doctype,Against Doctype
-Against Document Detail No,Against Document Detail No
-Against Document No,Against Document No
-Against Entries,Against Entries
-Against Expense Account,Against Expense Account
-Against Income Account,Against Income Account
-Against Journal Entry,Against Journal Entry
-Against Journal Entry {0} does not have any unmatched {1} entry,Against Journal Entry {0} does not have any unmatched {1} entry
-Against Purchase Invoice,Against Purchase Invoice
-Against Sales Invoice,Against Sales Invoice
-Against Sales Order,Against Sales Order
-Against Voucher,Against Voucher
-Against Voucher Type,Against Voucher Type
-Ageing Based On,Ageing Based On
-Ageing Date is mandatory for opening entry,Ageing Date is mandatory for opening entry
-Ageing date is mandatory for opening entry,
-Agent,Agent
-Aging Date,Aging Date
-Aging Date is mandatory for opening entry,Aging Date is mandatory for opening entry
-Agriculture,Agriculture
-Airline,Airline
-All Addresses.,Wszystkie adresy
-All Contact,All Contact
-All Contacts.,Wszystkie kontakty.
-All Customer Contact,All Customer Contact
-All Customer Groups,All Customer Groups
-All Day,All Day
-All Employee (Active),All Employee (Active)
-All Item Groups,All Item Groups
-All Lead (Open),All Lead (Open)
-All Products or Services.,Wszystkie produkty i usługi.
-All Sales Partner Contact,All Sales Partner Contact
-All Sales Person,All Sales Person
-All Supplier Contact,All Supplier Contact
-All Supplier Types,All Supplier Types
-All Territories,All Territories
-"All export related fields like currency, conversion rate, export total, export grand total etc are available in Delivery Note, POS, Quotation, Sales Invoice, Sales Order etc.","All export related fields like currency, conversion rate, export total, export grand total etc are available in Delivery Note, POS, Quotation, Sales Invoice, Sales Order etc."
-"All import related fields like currency, conversion rate, import total, import grand total etc are available in Purchase Receipt, Supplier Quotation, Purchase Invoice, Purchase Order etc.","All import related fields like currency, conversion rate, import total, import grand total etc are available in Purchase Receipt, Supplier Quotation, Purchase Invoice, Purchase Order etc."
-All items have already been invoiced,All items have already been invoiced
-All items have already been transferred for this Production Order.,All items have already been transferred for this Production Order.
-All these items have already been invoiced,All these items have already been invoiced
-Allocate,Allocate
-Allocate Amount Automatically,Allocate Amount Automatically
-Allocate leaves for a period.,Allocate leaves for a period.
-Allocate leaves for the year.,Allocate leaves for the year.
-Allocated Amount,Allocated Amount
-Allocated Budget,Allocated Budget
-Allocated amount,
-Allocated amount can not be negative,Allocated amount can not be negative
-Allocated amount can not greater than unadusted amount,Allocated amount can not greater than unadusted amount
-Allow Bill of Materials,Zezwól na zestawienie materiałowe
-Allow Bill of Materials should be 'Yes'. Because one or many active BOMs present for this item,Allow Bill of Materials should be 'Yes'. Because one or many active BOMs present for this item
-Allow Children,Allow Children
-Allow Dropbox Access,Allow Dropbox Access
-Allow Google Drive Access,Allow Google Drive Access
-Allow Negative Balance,Dozwolony ujemny bilans
-Allow Negative Stock,Dozwolony ujemny stan
-Allow Production Order,Allow Production Order
-Allow User,Allow User
-Allow Users,Allow Users
-Allow the following users to approve Leave Applications for block days.,Allow the following users to approve Leave Applications for block days.
-Allow user to edit Price List Rate in transactions,Allow user to edit Price List Rate in transactions
-Allowance Percent,Dopuszczalny procent
-Allowance for over-delivery / over-billing crossed for Item {0},Allowance for over-delivery / over-billing crossed for Item {0}
-Allowed Role to Edit Entries Before Frozen Date,Allowed Role to Edit Entries Before Frozen Date
-Amended From,Amended From
-Amount,Wartość
-Amount (Company Currency),Amount (Company Currency)
-Amount <=,Amount <=
-Amount >=,Wartość >=
-Amount to Bill,Amount to Bill
-An Customer exists with same name,An Customer exists with same name
-"An Item Group exists with same name, please change the item name or rename the item group",Istnieje element Grupy o takiej nazwie. Zmień nazwę elementu lub tamtej Grupy.
-"An item exists with same name ({0}), please change the item group name or rename the item",Istnieje element  o takiej nazwie. Zmień nazwę Grupy lub tego elementu.
-Analyst,Analyst
-Annual,Roczny
-Another Period Closing Entry {0} has been made after {1},Another Period Closing Entry {0} has been made after {1}
-Another Salary Structure {0} is active for employee {0}. Please make its status 'Inactive' to proceed.,Another Salary Structure {0} is active for employee {0}. Please make its status 'Inactive' to proceed.
-"Any other comments, noteworthy effort that should go in the records.","Any other comments, noteworthy effort that should go in the records."
-Apparel & Accessories,Apparel & Accessories
-Applicability,Applicability
-Applicable For,Applicable For
-Applicable Holiday List,Applicable Holiday List
-Applicable Territory,Applicable Territory
-Applicable To (Designation),Applicable To (Designation)
-Applicable To (Employee),Applicable To (Employee)
-Applicable To (Role),Applicable To (Role)
-Applicable To (User),Applicable To (User)
-Applicant Name,Applicant Name
-Applicant for a Job.,Applicant for a Job.
-Application of Funds (Assets),Application of Funds (Assets)
-Applications for leave.,Applications for leave.
-Applies to Company,Applies to Company
-Apply On,Apply On
-Appraisal,Appraisal
-Appraisal Goal,Appraisal Goal
-Appraisal Goals,Appraisal Goals
-Appraisal Template,Appraisal Template
-Appraisal Template Goal,Appraisal Template Goal
-Appraisal Template Title,Appraisal Template Title
-Appraisal {0} created for Employee {1} in the given date range,Appraisal {0} created for Employee {1} in the given date range
-Apprentice,Apprentice
-Approval Status,Approval Status
-Approval Status must be 'Approved' or 'Rejected',Approval Status must be 'Approved' or 'Rejected'
-Approved,Approved
-Approver,Approver
-Approving Role,Approving Role
-Approving Role cannot be same as role the rule is Applicable To,Approving Role cannot be same as role the rule is Applicable To
-Approving User,Approving User
-Approving User cannot be same as user the rule is Applicable To,Approving User cannot be same as user the rule is Applicable To
-Are you sure you want to STOP ,Are you sure you want to STOP 
-Are you sure you want to UNSTOP ,Are you sure you want to UNSTOP 
-Arrear Amount,Arrear Amount
-"As Production Order can be made for this item, it must be a stock item.","As Production Order can be made for this item, it must be a stock item."
-As per Stock UOM,As per Stock UOM
-"As there are existing stock transactions for this item, you can not change the values of 'Has Serial No', 'Is Stock Item' and 'Valuation Method'","As there are existing stock transactions for this item, you can not change the values of 'Has Serial No', 'Is Stock Item' and 'Valuation Method'"
-Asset,Składnik aktywów
-Assistant,Asystent
-Associate,Associate
-Atleast one warehouse is mandatory,Atleast one warehouse is mandatory
-Attach Image,Dołącz obrazek
-Attach Letterhead,Attach Letterhead
-Attach Logo,Załącz Logo
-Attach Your Picture,Attach Your Picture
-Attendance,Attendance
-Attendance Date,Attendance Date
-Attendance Details,Attendance Details
-Attendance From Date,Attendance From Date
-Attendance From Date and Attendance To Date is mandatory,Attendance From Date and Attendance To Date is mandatory
-Attendance To Date,Attendance To Date
-Attendance can not be marked for future dates,Attendance can not be marked for future dates
-Attendance for employee {0} is already marked,Attendance for employee {0} is already marked
-Attendance record.,Attendance record.
-Authorization Control,Authorization Control
-Authorization Rule,Authorization Rule
-Auto Accounting For Stock Settings,Auto Accounting For Stock Settings
-Auto Material Request,Auto Material Request
-Auto-raise Material Request if quantity goes below re-order level in a warehouse,Automatycznie twórz Zamówienie Produktu jeśli ilość w magazynie spada poniżej poziomu dla ponownego zamówienia
-Automatically compose message on submission of transactions.,Automatically compose message on submission of transactions.
-Automatically extract Job Applicants from a mail box ,Automatically extract Job Applicants from a mail box 
-Automatically extract Leads from a mail box e.g.,Automatically extract Leads from a mail box e.g.
-Automatically updated via Stock Entry of type Manufacture/Repack,Automatically updated via Stock Entry of type Manufacture/Repack
-Automotive,Automotive
-Autoreply when a new mail is received,Autoreply when a new mail is received
-Available,Dostępny
-Available Qty at Warehouse,Ilość dostępna w magazynie
-Available Stock for Packing Items,Available Stock for Packing Items
-"Available in BOM, Delivery Note, Purchase Invoice, Production Order, Purchase Order, Purchase Receipt, Sales Invoice, Sales Order, Stock Entry, Timesheet","Available in BOM, Delivery Note, Purchase Invoice, Production Order, Purchase Order, Purchase Receipt, Sales Invoice, Sales Order, Stock Entry, Timesheet"
-Average Age,Average Age
-Average Commission Rate,Average Commission Rate
-Average Discount,Average Discount
-Awesome Products,Awesome Products
-Awesome Services,Awesome Services
-BOM Detail No,BOM Detail No
-BOM Explosion Item,BOM Explosion Item
-BOM Item,BOM Item
-BOM No,Nr zestawienia materiałowego
-BOM No. for a Finished Good Item,BOM No. for a Finished Good Item
-BOM Operation,BOM Operation
-BOM Operations,BOM Operations
-BOM Replace Tool,BOM Replace Tool
-BOM number is required for manufactured Item {0} in row {1},BOM number is required for manufactured Item {0} in row {1}
-BOM number not allowed for non-manufactured Item {0} in row {1},BOM number not allowed for non-manufactured Item {0} in row {1}
-BOM recursion: {0} cannot be parent or child of {2},BOM recursion: {0} cannot be parent or child of {2}
-BOM replaced,BOM replaced
-BOM {0} for Item {1} in row {2} is inactive or not submitted,BOM {0} for Item {1} in row {2} is inactive or not submitted
-BOM {0} is not active or not submitted,BOM {0} is not active or not submitted
-BOM {0} is not submitted or inactive BOM for Item {1},BOM {0} is not submitted or inactive BOM for Item {1}
-Backup Manager,Backup Manager
-Backup Right Now,Backup Right Now
-Backups will be uploaded to,Backups will be uploaded to
-Balance Qty,Balance Qty
-Balance Sheet,Balance Sheet
-Balance Value,Balance Value
-Balance for Account {0} must always be {1},Bilans dla Konta {0} zawsze powinien wynosić {1}
-Balance must be,Bilans powinien wynosić 
-"Balances of Accounts of type ""Bank"" or ""Cash""","Balances of Accounts of type ""Bank"" or ""Cash"""
-Bank,Bank
-Bank A/C No.,Bank A/C No.
-Bank Account,Konto bankowe
-Bank Account No.,Nr konta bankowego
-Bank Accounts,Konta bankowe
-Bank Clearance Summary,Bank Clearance Summary
-Bank Draft,Bank Draft
-Bank Name,Nazwa banku
-Bank Overdraft Account,Bank Overdraft Account
-Bank Reconciliation,Bank Reconciliation
-Bank Reconciliation Detail,Bank Reconciliation Detail
-Bank Reconciliation Statement,Bank Reconciliation Statement
-Bank Entry,Bank Entry
-Bank/Cash Balance,Bank/Cash Balance
-Banking,Banking
-Barcode,Kod kreskowy
-Barcode {0} already used in Item {1},Barcode {0} already used in Item {1}
-Based On,Bazujący na
-Basic,Podstawowy
-Basic Info,Informacje podstawowe
-Basic Information,Basic Information
-Basic Rate,Basic Rate
-Basic Rate (Company Currency),Basic Rate (Company Currency)
-Batch,Partia
-Batch (lot) of an Item.,Partia (pakiet) produktu.
-Batch Finished Date,Data ukończenia Partii
-Batch ID,Identyfikator Partii
-Batch No,Nr Partii
-Batch Started Date,Data rozpoczęcia Partii
-Batch Time Logs for billing.,Batch Time Logs for billing.
-Batch-Wise Balance History,Batch-Wise Balance History
-Batched for Billing,Batched for Billing
-Better Prospects,Better Prospects
-Bill Date,Bill Date
-Bill No,Bill No
-Bill No {0} already booked in Purchase Invoice {1},Bill No {0} already booked in Purchase Invoice {1}
-Bill of Material,Zestawienie materiałowe
-Bill of Material to be considered for manufacturing,Bill of Material to be considered for manufacturing
-Bill of Materials (BOM),Zestawienie materiałowe (BOM)
-Billable,Billable
-Billed,Billed
-Billed Amount,Billed Amount
-Billed Amt,Billed Amt
-Billing,Billing
-Billing Address,Billing Address
-Billing Address Name,Billing Address Name
-Billing Status,Billing Status
-Bills raised by Suppliers.,Bills raised by Suppliers.
-Bills raised to Customers.,Bills raised to Customers.
-Bin,Bin
-Bio,Bio
-Biotechnology,Biotechnology
-Birthday,Urodziny
-Block Date,Block Date
-Block Days,Block Days
-Block leave applications by department.,Block leave applications by department.
-Blog Post,Blog Post
-Blog Subscriber,Blog Subscriber
-Blood Group,Blood Group
-Both Warehouse must belong to same Company,Both Warehouse must belong to same Company
-Box,Box
-Branch,Branch
-Brand,Marka
-Brand Name,Nazwa marki
-Brand master.,Brand master.
-Brands,Marki
-Breakdown,Breakdown
-Broadcasting,Broadcasting
-Brokerage,Brokerage
-Budget,Budżet
-Budget Allocated,Budget Allocated
-Budget Detail,Budget Detail
-Budget Details,Budget Details
-Budget Distribution,Budget Distribution
-Budget Distribution Detail,Budget Distribution Detail
-Budget Distribution Details,Budget Distribution Details
-Budget Variance Report,Budget Variance Report
-Budget cannot be set for Group Cost Centers,Budget cannot be set for Group Cost Centers
-Build Report,Build Report
-Built on,Built on
-Bundle items at time of sale.,Bundle items at time of sale.
-Business Development Manager,Business Development Manager
-Buying,Zakupy
-Buying & Selling,Zakupy i sprzedaż
-Buying Amount,Buying Amount
-Buying Settings,Buying Settings
-C-Form,C-Form
-C-Form Applicable,C-Form Applicable
-C-Form Invoice Detail,C-Form Invoice Detail
-C-Form No,C-Form No
-C-Form records,C-Form records
-Calculate Based On,Calculate Based On
-Calculate Total Score,Oblicz całkowity wynik
-Calendar Events,Calendar Events
-Call,Call
-Calls,Calls
-Campaign,Kampania
-Campaign Name,Campaign Name
-Campaign Name is required,Campaign Name is required
-Campaign Naming By,Campaign Naming By
-Campaign-.####,Campaign-.####
-Can be approved by {0},Can be approved by {0}
-"Can not filter based on Account, if grouped by Account","Can not filter based on Account, if grouped by Account"
-"Can not filter based on Voucher No, if grouped by Voucher","Can not filter based on Voucher No, if grouped by Voucher"
-Can refer row only if the charge type is 'On Previous Row Amount' or 'Previous Row Total',Can refer row only if the charge type is 'On Previous Row Amount' or 'Previous Row Total'
-Cancel Material Visit {0} before cancelling this Customer Issue,Cancel Material Visit {0} before cancelling this Customer Issue
-Cancel Material Visits {0} before cancelling this Maintenance Visit,Cancel Material Visits {0} before cancelling this Maintenance Visit
-Cancelled,Anulowano
-Cancelling this Stock Reconciliation will nullify its effect.,Cancelling this Stock Reconciliation will nullify its effect.
-Cannot Cancel Opportunity as Quotation Exists,Cannot Cancel Opportunity as Quotation Exists
-Cannot approve leave as you are not authorized to approve leaves on Block Dates,Cannot approve leave as you are not authorized to approve leaves on Block Dates
-Cannot cancel because Employee {0} is already approved for {1},Cannot cancel because Employee {0} is already approved for {1}
-Cannot cancel because submitted Stock Entry {0} exists,Cannot cancel because submitted Stock Entry {0} exists
-Cannot carry forward {0},Cannot carry forward {0}
-Cannot change Year Start Date and Year End Date once the Fiscal Year is saved.,Nie można zmieniać daty początkowej i końcowej uworzonego już Roku Podatkowego.
-"Cannot change company's default currency, because there are existing transactions. Transactions must be cancelled to change the default currency.","Cannot change company's default currency, because there are existing transactions. Transactions must be cancelled to change the default currency."
-Cannot convert Cost Center to ledger as it has child nodes,Cannot convert Cost Center to ledger as it has child nodes
-Cannot covert to Group because Master Type or Account Type is selected.,Cannot covert to Group because Master Type or Account Type is selected.
-Cannot deactive or cancle BOM as it is linked with other BOMs,Cannot deactive or cancle BOM as it is linked with other BOMs
-"Cannot declare as lost, because Quotation has been made.","Cannot declare as lost, because Quotation has been made."
-Cannot deduct when category is for 'Valuation' or 'Valuation and Total',Cannot deduct when category is for 'Valuation' or 'Valuation and Total'
-"Cannot delete Serial No {0} in stock. First remove from stock, then delete.","Cannot delete Serial No {0} in stock. First remove from stock, then delete."
-"Cannot directly set amount. For 'Actual' charge type, use the rate field","Cannot directly set amount. For 'Actual' charge type, use the rate field"
-"Cannot overbill for Item {0} in row {0} more than {1}. To allow overbilling, please set in 'Setup' > 'Global Defaults'","Cannot overbill for Item {0} in row {0} more than {1}. To allow overbilling, please set in 'Setup' > 'Global Defaults'"
-Cannot produce more Item {0} than Sales Order quantity {1},Cannot produce more Item {0} than Sales Order quantity {1}
-Cannot refer row number greater than or equal to current row number for this Charge type,Cannot refer row number greater than or equal to current row number for this Charge type
-Cannot return more than {0} for Item {1},Cannot return more than {0} for Item {1}
-Cannot select charge type as 'On Previous Row Amount' or 'On Previous Row Total' for first row,Cannot select charge type as 'On Previous Row Amount' or 'On Previous Row Total' for first row
-Cannot select charge type as 'On Previous Row Amount' or 'On Previous Row Total' for valuation. You can select only 'Total' option for previous row amount or previous row total,Cannot select charge type as 'On Previous Row Amount' or 'On Previous Row Total' for valuation. You can select only 'Total' option for previous row amount or previous row total
-Cannot set as Lost as Sales Order is made.,Cannot set as Lost as Sales Order is made.
-Cannot set authorization on basis of Discount for {0},Cannot set authorization on basis of Discount for {0}
-Capacity,Capacity
-Capacity Units,Capacity Units
-Capital Account,Capital Account
-Capital Equipments,Capital Equipments
-Carry Forward,Carry Forward
-Carry Forwarded Leaves,Carry Forwarded Leaves
-Case No(s) already in use. Try from Case No {0},Case No(s) already in use. Try from Case No {0}
-Case No. cannot be 0,Case No. cannot be 0
-Cash,Gotówka
-Cash In Hand,Cash In Hand
-<<<<<<< HEAD
-Cash Entry,Cash Entry
-Cash or Bank Account is mandatory for making payment entry,Cash or Bank Account is mandatory for making payment entry
-Cash/Bank Account,Cash/Bank Account
-=======
-Cash Voucher,Cash Voucher
-Cash or Bank Account is mandatory for making payment entry,Konto Kasa lub Bank jest wymagane dla tworzenia zapisów Płatności
-Cash/Bank Account,Konto Kasa/Bank
->>>>>>> eac82039
-Casual Leave,Casual Leave
-Cell Number,Telefon komórkowy
-Change UOM for an Item.,Change UOM for an Item.
-Change the starting / current sequence number of an existing series.,Change the starting / current sequence number of an existing series.
-Channel Partner,Channel Partner
-Charge of type 'Actual' in row {0} cannot be included in Item Rate,Charge of type 'Actual' in row {0} cannot be included in Item Rate
-Chargeable,Chargeable
-Charity and Donations,Charity and Donations
-Chart Name,Chart Name
-Chart of Accounts,Plan Kont
-Chart of Cost Centers,Struktura kosztów (MPK)
-Check how the newsletter looks in an email by sending it to your email.,Check how the newsletter looks in an email by sending it to your email.
-"Check if recurring invoice, uncheck to stop recurring or put proper End Date","Check if recurring invoice, uncheck to stop recurring or put proper End Date"
-"Check if you need automatic recurring invoices. After submitting any sales invoice, Recurring section will be visible.","Check if you need automatic recurring invoices. After submitting any sales invoice, Recurring section will be visible."
-Check if you want to send salary slip in mail to each employee while submitting salary slip,Check if you want to send salary slip in mail to each employee while submitting salary slip
-Check this if you want to force the user to select a series before saving. There will be no default if you check this.,Check this if you want to force the user to select a series before saving. There will be no default if you check this.
-Check this if you want to show in website,Check this if you want to show in website
-Check this to disallow fractions. (for Nos),Check this to disallow fractions. (for Nos)
-Check this to pull emails from your mailbox,Check this to pull emails from your mailbox
-Check to activate,Check to activate
-Check to make Shipping Address,Check to make Shipping Address
-Check to make primary address,Check to make primary address
-Chemical,Chemical
-Cheque,Cheque
-Cheque Date,Cheque Date
-Cheque Number,Cheque Number
-Child account exists for this account. You can not delete this account.,To konto zawiera konta potomne. Nie można usunąć takiego konta.
-City,Miasto
-City/Town,Miasto/Miejscowość
-Claim Amount,Claim Amount
-Claims for company expense.,Claims for company expense.
-Class / Percentage,Class / Percentage
-Classic,Klasyczny
-Clear Table,Clear Table
-Clearance Date,Clearance Date
-Clearance Date not mentioned,Clearance Date not mentioned
-Clearance date cannot be before check date in row {0},Clearance date cannot be before check date in row {0}
-Click on 'Make Sales Invoice' button to create a new Sales Invoice.,Click on 'Make Sales Invoice' button to create a new Sales Invoice.
-Click on a link to get options to expand get options ,Click on a link to get options to expand get options 
-Client,Client
-Close Balance Sheet and book Profit or Loss.,Close Balance Sheet and book Profit or Loss.
-Closed,Closed
-Closing Account Head,Closing Account Head
-Closing Account {0} must be of type 'Liability',Closing Account {0} must be of type 'Liability'
-Closing Date,Closing Date
-Closing Fiscal Year,Closing Fiscal Year
-Closing Qty,Closing Qty
-Closing Value,Closing Value
-CoA Help,CoA Help
-Code,Kod
-Cold Calling,Cold Calling
-Color,Kolor
-Comma separated list of email addresses,Comma separated list of email addresses
-Comments,Komentarze
-Commercial,Commercial
-Commission,Prowizja
-Commission Rate,Commission Rate
-Commission Rate (%),Commission Rate (%)
-Commission on Sales,Commission on Sales
-Commission rate cannot be greater than 100,Commission rate cannot be greater than 100
-Communication,Komunikacja
-Communication HTML,Communication HTML
-Communication History,Historia komunikacji
-Communication log.,Communication log.
-Communications,Communications
-Company,Firma
-Company (not Customer or Supplier) master.,Company (not Customer or Supplier) master.
-Company Abbreviation,Nazwa skrótowa firmy
-Company Details,Szczegóły firmy
-Company Email,Email do firmy
-"Company Email ID not found, hence mail not sent","Company Email ID not found, hence mail not sent"
-Company Info,Informacje o firmie
-Company Name,Nazwa firmy
-Company Settings,Ustawienia firmy
-Company is missing in warehouses {0},Company is missing in warehouses {0}
-Company is required,Company is required
-Company registration numbers for your reference. Example: VAT Registration Numbers etc.,Company registration numbers for your reference. Example: VAT Registration Numbers etc.
-Company registration numbers for your reference. Tax numbers etc.,Company registration numbers for your reference. Tax numbers etc.
-"Company, Month and Fiscal Year is mandatory","Company, Month and Fiscal Year is mandatory"
-Compensatory Off,Compensatory Off
-Complete,Complete
-Complete Setup,Complete Setup
-Completed,Completed
-Completed Production Orders,Completed Production Orders
-Completed Qty,Completed Qty
-Completion Date,Completion Date
-Completion Status,Completion Status
-Computer,Komputer
-Computers,Komputery
-Confirmation Date,Data potwierdzenia
-Confirmed orders from Customers.,Confirmed orders from Customers.
-Consider Tax or Charge for,Consider Tax or Charge for
-Considered as Opening Balance,Considered as Opening Balance
-Considered as an Opening Balance,Considered as an Opening Balance
-Consultant,Konsultant
-Consulting,Konsulting
-Consumable,Consumable
-Consumable Cost,Consumable Cost
-Consumable cost per hour,Consumable cost per hour
-Consumed Qty,Consumed Qty
-Consumer Products,Consumer Products
-Contact,Kontakt
-Contact Control,Contact Control
-Contact Desc,Contact Desc
-Contact Details,Contact Details
-Contact Email,Contact Email
-Contact HTML,Contact HTML
-Contact Info,Dane kontaktowe
-Contact Mobile No,Contact Mobile No
-Contact Name,Nazwa kontaktu
-Contact No.,Contact No.
-Contact Person,Osoba kontaktowa
-Contact Type,Contact Type
-Contact master.,Contact master.
-Contacts,Kontakty
-Content,Zawartość
-Content Type,Content Type
-Contra Entry,Contra Entry
-Contract,Kontrakt
-Contract End Date,Contract End Date
-Contract End Date must be greater than Date of Joining,Contract End Date must be greater than Date of Joining
-Contribution (%),Contribution (%)
-Contribution to Net Total,Contribution to Net Total
-Conversion Factor,Conversion Factor
-Conversion Factor is required,Conversion Factor is required
-Conversion factor cannot be in fractions,Conversion factor cannot be in fractions
-Conversion factor for default Unit of Measure must be 1 in row {0},Conversion factor for default Unit of Measure must be 1 in row {0}
-Conversion rate cannot be 0 or 1,Conversion rate cannot be 0 or 1
-Convert into Recurring Invoice,Convert into Recurring Invoice
-Convert to Group,Convert to Group
-Convert to Ledger,Convert to Ledger
-Converted,Converted
-Copy From Item Group,Copy From Item Group
-Cosmetics,Cosmetics
-Cost Center,MPK
-Cost Center Details,Cost Center Details
-Cost Center Name,Cost Center Name
-Cost Center is mandatory for Item {0},Cost Center is mandatory for Item {0}
-Cost Center is required for 'Profit and Loss' account {0},Cost Center is required for 'Profit and Loss' account {0}
-Cost Center is required in row {0} in Taxes table for type {1},Cost Center is required in row {0} in Taxes table for type {1}
-Cost Center with existing transactions can not be converted to group,Cost Center with existing transactions can not be converted to group
-Cost Center with existing transactions can not be converted to ledger,Cost Center with existing transactions can not be converted to ledger
-Cost Center {0} does not belong to Company {1},Cost Center {0} does not belong to Company {1}
-Cost of Goods Sold,Cost of Goods Sold
-Costing,Zestawienie kosztów
-Country,Kraj
-Country Name,Nazwa kraju
-<<<<<<< HEAD
-"Country, Timezone and Currency","Country, Timezone and Currency"
-Create Bank Entry for the total salary paid for the above selected criteria,Create Bank Entry for the total salary paid for the above selected criteria
-=======
-"Country, Timezone and Currency","Kraj, Strefa czasowa i Waluta"
-Create Bank Voucher for the total salary paid for the above selected criteria,Create Bank Voucher for the total salary paid for the above selected criteria
->>>>>>> eac82039
-Create Customer,Create Customer
-Create Material Requests,Create Material Requests
-Create New,Create New
-Create Opportunity,Create Opportunity
-Create Production Orders,Create Production Orders
-Create Quotation,Create Quotation
-Create Receiver List,Create Receiver List
-Create Salary Slip,Create Salary Slip
-Create Stock Ledger Entries when you submit a Sales Invoice,Create Stock Ledger Entries when you submit a Sales Invoice
-"Create and manage daily, weekly and monthly email digests.","Create and manage daily, weekly and monthly email digests."
-Create rules to restrict transactions based on values.,Create rules to restrict transactions based on values.
-Created By,Created By
-Creates salary slip for above mentioned criteria.,Creates salary slip for above mentioned criteria.
-Creation Date,Data stworzenia
-Creation Document No,Creation Document No
-Creation Document Type,Creation Document Type
-Creation Time,Czas stworzenia
-Credentials,Credentials
-Credit,Credit
-Credit Amt,Credit Amt
-Credit Card,Credit Card
-Credit Card Entry,Credit Card Entry
-Credit Controller,Credit Controller
-Credit Days,Credit Days
-Credit Limit,Credit Limit
-Credit Note,Credit Note
-Credit To,Credit To
-Currency,Currency
-Currency Exchange,Currency Exchange
-Currency Name,Currency Name
-Currency Settings,Currency Settings
-Currency and Price List,Waluta i cennik
-Currency exchange rate master.,Currency exchange rate master.
-Current Address,Current Address
-Current Address Is,Current Address Is
-Current Assets,Current Assets
-Current BOM,Current BOM
-Current BOM and New BOM can not be same,Current BOM and New BOM can not be same
-Current Fiscal Year,Current Fiscal Year
-Current Liabilities,Current Liabilities
-Current Stock,Current Stock
-Current Stock UOM,Current Stock UOM
-Current Value,Current Value
-Custom,Custom
-Custom Autoreply Message,Custom Autoreply Message
-Custom Message,Custom Message
-Customer,Klient
-Customer (Receivable) Account,Customer (Receivable) Account
-Customer / Item Name,Customer / Item Name
-Customer / Lead Address,Customer / Lead Address
-Customer / Lead Name,Customer / Lead Name
-Customer Account Head,Customer Account Head
-Customer Acquisition and Loyalty,Customer Acquisition and Loyalty
-Customer Address,Adres klienta
-Customer Addresses And Contacts,Customer Addresses And Contacts
-Customer Code,Customer Code
-Customer Codes,Customer Codes
-Customer Details,Customer Details
-Customer Feedback,Customer Feedback
-Customer Group,Customer Group
-Customer Group / Customer,Customer Group / Customer
-Customer Group Name,Customer Group Name
-Customer Intro,Customer Intro
-Customer Issue,Customer Issue
-Customer Issue against Serial No.,Customer Issue against Serial No.
-Customer Name,Nazwa klienta
-Customer Naming By,Customer Naming By
-Customer Service,Customer Service
-Customer database.,Baza danych klientów.
-Customer is required,Customer is required
-Customer master.,Customer master.
-Customer required for 'Customerwise Discount',Customer required for 'Customerwise Discount'
-Customer {0} does not belong to project {1},Customer {0} does not belong to project {1}
-Customer {0} does not exist,Customer {0} does not exist
-Customer's Item Code,Customer's Item Code
-Customer's Purchase Order Date,Customer's Purchase Order Date
-Customer's Purchase Order No,Customer's Purchase Order No
-Customer's Purchase Order Number,Customer's Purchase Order Number
-Customer's Vendor,Customer's Vendor
-Customers Not Buying Since Long Time,Customers Not Buying Since Long Time
-Customerwise Discount,Customerwise Discount
-Customize,Customize
-Customize the Notification,Customize the Notification
-Customize the introductory text that goes as a part of that email. Each transaction has a separate introductory text.,Customize the introductory text that goes as a part of that email. Each transaction has a separate introductory text.
-DN Detail,DN Detail
-Daily,Codziennie
-Daily Time Log Summary,Daily Time Log Summary
-Database Folder ID,Database Folder ID
-Database of potential customers.,Baza danych potencjalnych klientów.
-Date,Data
-Date Format,Format daty
-Date Of Retirement,Date Of Retirement
-Date Of Retirement must be greater than Date of Joining,Date Of Retirement must be greater than Date of Joining
-Date is repeated,Date is repeated
-Date of Birth,Data urodzenia
-Date of Issue,Date of Issue
-Date of Joining,Date of Joining
-Date of Joining must be greater than Date of Birth,Date of Joining must be greater than Date of Birth
-Date on which lorry started from supplier warehouse,Date on which lorry started from supplier warehouse
-Date on which lorry started from your warehouse,Date on which lorry started from your warehouse
-Dates,Daty
-Days Since Last Order,Dni od ostatniego zamówienia
-Days for which Holidays are blocked for this department.,Days for which Holidays are blocked for this department.
-Dealer,Dealer
-Debit,Debit
-Debit Amt,Debit Amt
-Debit Note,Debit Note
-Debit To,Debit To
-Debit and Credit not equal for this voucher. Difference is {0}.,Debit and Credit not equal for this voucher. Difference is {0}.
-Deduct,Deduct
-Deduction,Deduction
-Deduction Type,Deduction Type
-Deduction1,Deduction1
-Deductions,Deductions
-Default,Default
-Default Account,Default Account
-Default BOM,Default BOM
-Default Bank / Cash account will be automatically updated in POS Invoice when this mode is selected.,Default Bank / Cash account will be automatically updated in POS Invoice when this mode is selected.
-Default Bank Account,Domyślne konto bankowe
-Default Buying Cost Center,Default Buying Cost Center
-Default Buying Price List,Default Buying Price List
-Default Cash Account,Default Cash Account
-Default Company,Default Company
-Default Cost Center for tracking expense for this item.,Default Cost Center for tracking expense for this item.
-Default Currency,Domyślna waluta
-Default Customer Group,Domyślna grupa klientów
-Default Expense Account,Domyślne konto rozchodów
-Default Income Account,Domyślne konto przychodów
-Default Item Group,Default Item Group
-Default Price List,Default Price List
-Default Purchase Account in which cost of the item will be debited.,Default Purchase Account in which cost of the item will be debited.
-Default Selling Cost Center,Default Selling Cost Center
-Default Settings,Default Settings
-Default Source Warehouse,Domyślny źródłowy magazyn
-Default Stock UOM,Domyślna jednostka
-Default Supplier,Domyślny dostawca
-Default Supplier Type,Default Supplier Type
-Default Target Warehouse,Domyślny magazyn docelowy
-Default Territory,Default Territory
-Default Unit of Measure,Domyślna jednostka miary
-"Default Unit of Measure can not be changed directly because you have already made some transaction(s) with another UOM. To change default UOM, use 'UOM Replace Utility' tool under Stock module.","Default Unit of Measure can not be changed directly because you have already made some transaction(s) with another UOM. To change default UOM, use 'UOM Replace Utility' tool under Stock module."
-Default Valuation Method,Default Valuation Method
-Default Warehouse,Domyślny magazyn
-Default Warehouse is mandatory for stock Item.,Default Warehouse is mandatory for stock Item.
-Default settings for accounting transactions.,Default settings for accounting transactions.
-Default settings for buying transactions.,Default settings for buying transactions.
-Default settings for selling transactions.,Default settings for selling transactions.
-Default settings for stock transactions.,Default settings for stock transactions.
-Defense,Defense
-"Define Budget for this Cost Center. To set budget action, see <a href=""#!List/Company"">Company Master</a>",Setup
-Delete,Usuń
-Delete {0} {1}?,Delete {0} {1}?
-Delivered,Delivered
-Delivered Items To Be Billed,Delivered Items To Be Billed
-Delivered Qty,Delivered Qty
-Delivered Serial No {0} cannot be deleted,Delivered Serial No {0} cannot be deleted
-Delivery Date,Data dostawy
-Delivery Details,Szczegóły dostawy
-Delivery Document No,Nr dokumentu dostawy
-Delivery Document Type,Typ dokumentu dostawy
-Delivery Note,Dowód dostawy
-Delivery Note Item,Delivery Note Item
-Delivery Note Items,Delivery Note Items
-Delivery Note Message,Delivery Note Message
-Delivery Note No,Nr dowodu dostawy
-Delivery Note Required,Delivery Note Required
-Delivery Note Trends,Delivery Note Trends
-Delivery Note {0} is not submitted,Delivery Note {0} is not submitted
-Delivery Note {0} must not be submitted,Delivery Note {0} must not be submitted
-Delivery Notes {0} must be cancelled before cancelling this Sales Order,Delivery Notes {0} must be cancelled before cancelling this Sales Order
-Delivery Status,Status dostawy
-Delivery Time,Czas dostawy
-Delivery To,Dostawa do
-Department,Department
-Department Stores,Department Stores
-Depends on LWP,Depends on LWP
-Depreciation,Depreciation
-Description,Opis
-Description HTML,Opis HTML
-Designation,Designation
-Designer,Designer
-Detailed Breakup of the totals,Detailed Breakup of the totals
-Details,Details
-Difference (Dr - Cr),Difference (Dr - Cr)
-Difference Account,Difference Account
-"Difference Account must be a 'Liability' type account, since this Stock Reconciliation is an Opening Entry","Difference Account must be a 'Liability' type account, since this Stock Reconciliation is an Opening Entry"
-Different UOM for items will lead to incorrect (Total) Net Weight value. Make sure that Net Weight of each item is in the same UOM.,Different UOM for items will lead to incorrect (Total) Net Weight value. Make sure that Net Weight of each item is in the same UOM.
-Direct Expenses,Direct Expenses
-Direct Income,Direct Income
-Disable,Disable
-Disable Rounded Total,Disable Rounded Total
-Disabled,Nieaktywny
-Discount  %,Rabat %
-Discount %,Rabat %
-Discount (%),Rabat (%)
-Discount Amount,Wartość rabatu
-"Discount Fields will be available in Purchase Order, Purchase Receipt, Purchase Invoice","Discount Fields will be available in Purchase Order, Purchase Receipt, Purchase Invoice"
-Discount Percentage,Procent rabatu
-Discount must be less than 100,Discount must be less than 100
-Discount(%),Rabat (%)
-Dispatch,Dispatch
-Display all the individual items delivered with the main items,Display all the individual items delivered with the main items
-Distribute transport overhead across items.,Distribute transport overhead across items.
-Distribution,Distribution
-Distribution Id,Distribution Id
-Distribution Name,Distribution Name
-Distributor,Dystrybutor
-Divorced,Divorced
-Do Not Contact,Do Not Contact
-Do not show any symbol like $ etc next to currencies.,Do not show any symbol like $ etc next to currencies.
-Do really want to unstop production order: ,Do really want to unstop production order: 
-Do you really want to STOP ,Do you really want to STOP 
-Do you really want to STOP this Material Request?,Do you really want to STOP this Material Request?
-Do you really want to Submit all Salary Slip for month {0} and year {1},Do you really want to Submit all Salary Slip for month {0} and year {1}
-Do you really want to UNSTOP ,Do you really want to UNSTOP 
-Do you really want to UNSTOP this Material Request?,Do you really want to UNSTOP this Material Request?
-Do you really want to stop production order: ,Do you really want to stop production order: 
-Doc Name,Doc Name
-Doc Type,Doc Type
-Document Description,Document Description
-Document Type,Document Type
-Documents,Dokumenty
-Domain,Domena
-Don't send Employee Birthday Reminders,Don't send Employee Birthday Reminders
-Download Materials Required,Download Materials Required
-Download Reconcilation Data,Download Reconcilation Data
-Download Template,Download Template
-Download a report containing all raw materials with their latest inventory status,Download a report containing all raw materials with their latest inventory status
-"Download the Template, fill appropriate data and attach the modified file.","Download the Template, fill appropriate data and attach the modified file."
-"Download the Template, fill appropriate data and attach the modified file.All dates and employee combination in the selected period will come in the template, with existing attendance records","Download the Template, fill appropriate data and attach the modified file.All dates and employee combination in the selected period will come in the template, with existing attendance records"
-Draft,Szkic
-Dropbox,Dropbox
-Dropbox Access Allowed,Dropbox Access Allowed
-Dropbox Access Key,Dropbox Access Key
-Dropbox Access Secret,Dropbox Access Secret
-Due Date,Due Date
-Due Date cannot be after {0},Due Date cannot be after {0}
-Due Date cannot be before Posting Date,Due Date cannot be before Posting Date
-Duplicate Entry. Please check Authorization Rule {0},Duplicate Entry. Please check Authorization Rule {0}
-Duplicate Serial No entered for Item {0},Duplicate Serial No entered for Item {0}
-Duplicate entry,Duplicate entry
-Duplicate row {0} with same {1},Duplicate row {0} with same {1}
-Duties and Taxes,Duties and Taxes
-ERPNext Setup,ERPNext Setup
-Earliest,Earliest
-Earnest Money,Earnest Money
-Earning,Earning
-Earning & Deduction,Earning & Deduction
-Earning Type,Earning Type
-Earning1,Earning1
-Edit,Edytuj
-Education,Education
-Educational Qualification,Educational Qualification
-Educational Qualification Details,Educational Qualification Details
-Eg. smsgateway.com/api/send_sms.cgi,Eg. smsgateway.com/api/send_sms.cgi
-Either debit or credit amount is required for {0},Either debit or credit amount is required for {0}
-Either target qty or target amount is mandatory,Either target qty or target amount is mandatory
-Either target qty or target amount is mandatory.,Either target qty or target amount is mandatory.
-Electrical,Electrical
-Electricity Cost,Koszt energii elekrycznej
-Electricity cost per hour,Koszt energii elektrycznej na godzinę
-Electronics,Electronics
-Email,Email
-Email Digest,Email Digest
-Email Digest Settings,Email Digest Settings
-Email Digest: ,Email Digest: 
-Email Id,Email Id
-"Email Id where a job applicant will email e.g. ""jobs@example.com""","Email Id where a job applicant will email e.g. ""jobs@example.com"""
-Email Notifications,Powiadomienia na e-mail
-Email Sent?,Email Sent?
-"Email id must be unique, already exists for {0}","Email id must be unique, already exists for {0}"
-Email ids separated by commas.,Email ids separated by commas.
-"Email settings to extract Leads from sales email id e.g. ""sales@example.com""","Email settings to extract Leads from sales email id e.g. ""sales@example.com"""
-Emergency Contact,Emergency Contact
-Emergency Contact Details,Emergency Contact Details
-Emergency Phone,Emergency Phone
-Employee,Pracownik
-Employee Birthday,Data urodzenia pracownika
-Employee Details,Employee Details
-Employee Education,Wykształcenie pracownika
-Employee External Work History,Employee External Work History
-Employee Information,Employee Information
-Employee Internal Work History,Employee Internal Work History
-Employee Internal Work Historys,Employee Internal Work Historys
-Employee Leave Approver,Employee Leave Approver
-Employee Leave Balance,Employee Leave Balance
-Employee Name,Employee Name
-Employee Number,Employee Number
-Employee Records to be created by,Employee Records to be created by
-Employee Settings,Employee Settings
-Employee Type,Employee Type
-"Employee designation (e.g. CEO, Director etc.).","Employee designation (e.g. CEO, Director etc.)."
-Employee master.,Employee master.
-Employee record is created using selected field. ,Employee record is created using selected field. 
-Employee records.,Employee records.
-Employee relieved on {0} must be set as 'Left',Employee relieved on {0} must be set as 'Left'
-Employee {0} has already applied for {1} between {2} and {3},Employee {0} has already applied for {1} between {2} and {3}
-Employee {0} is not active or does not exist,Employee {0} is not active or does not exist
-Employee {0} was on leave on {1}. Cannot mark attendance.,Employee {0} was on leave on {1}. Cannot mark attendance.
-Employees Email Id,Employees Email Id
-Employment Details,Employment Details
-Employment Type,Employment Type
-Enable / disable currencies.,Enable / disable currencies.
-Enabled,Włączony
-Encashment Date,Encashment Date
-End Date,End Date
-End Date can not be less than Start Date,End Date can not be less than Start Date
-End date of current invoice's period,End date of current invoice's period
-End of Life,Zakończenie okresu eksploatacji
-Energy,Energia
-Engineer,Inżynier
-Enter Verification Code,Enter Verification Code
-Enter campaign name if the source of lead is campaign.,Enter campaign name if the source of lead is campaign.
-Enter department to which this Contact belongs,Enter department to which this Contact belongs
-Enter designation of this Contact,Enter designation of this Contact
-"Enter email id separated by commas, invoice will be mailed automatically on particular date","Enter email id separated by commas, invoice will be mailed automatically on particular date"
-Enter items and planned qty for which you want to raise production orders or download raw materials for analysis.,Enter items and planned qty for which you want to raise production orders or download raw materials for analysis.
-Enter name of campaign if source of enquiry is campaign,Enter name of campaign if source of enquiry is campaign
-"Enter static url parameters here (Eg. sender=ERPNext, username=ERPNext, password=1234 etc.)","Enter static url parameters here (Eg. sender=ERPNext, username=ERPNext, password=1234 etc.)"
-Enter the company name under which Account Head will be created for this Supplier,Enter the company name under which Account Head will be created for this Supplier
-Enter url parameter for message,Enter url parameter for message
-Enter url parameter for receiver nos,Enter url parameter for receiver nos
-Entertainment & Leisure,Entertainment & Leisure
-Entertainment Expenses,Entertainment Expenses
-Entries,Entries
-Entries against,Entries against
-Entries are not allowed against this Fiscal Year if the year is closed.,Nie jest możliwe wykonywanie zapisów na zamkniętym Roku Podatkowym.
-Entries before {0} are frozen,Entries before {0} are frozen
-Equity,Equity
-Error: {0} > {1},Error: {0} > {1}
-Estimated Material Cost,Estimated Material Cost
-Everyone can read,Everyone can read
-"Example: ABCD.#####If series is set and Serial No is not mentioned in transactions, then automatic serial number will be created based on this series. If you always want to explicitly mention Serial Nos for this item. leave this blank.","Example: ABCD.#####If series is set and Serial No is not mentioned in transactions, then automatic serial number will be created based on this series. If you always want to explicitly mention Serial Nos for this item. leave this blank."
-Exchange Rate,Exchange Rate
-Excise Page Number,Excise Page Number
-Excise Entry,Excise Entry
-Execution,Execution
-Executive Search,Executive Search
-Exemption Limit,Exemption Limit
-Exhibition,Exhibition
-Existing Customer,Existing Customer
-Exit,Wyjście
-Exit Interview Details,Exit Interview Details
-Expected,Przewidywany
-Expected Completion Date can not be less than Project Start Date,Expected Completion Date can not be less than Project Start Date
-Expected Date cannot be before Material Request Date,Expected Date cannot be before Material Request Date
-Expected Delivery Date,Expected Delivery Date
-Expected Delivery Date cannot be before Purchase Order Date,Expected Delivery Date cannot be before Purchase Order Date
-Expected Delivery Date cannot be before Sales Order Date,Expected Delivery Date cannot be before Sales Order Date
-Expected End Date,Expected End Date
-Expected Start Date,Expected Start Date
-Expense,Koszt
-Expense Account,Konto Wydatków
-Expense Account is mandatory,Expense Account is mandatory
-Expense Claim,Expense Claim
-Expense Claim Approved,Expense Claim Approved
-Expense Claim Approved Message,Expense Claim Approved Message
-Expense Claim Detail,Expense Claim Detail
-Expense Claim Details,Expense Claim Details
-Expense Claim Rejected,Expense Claim Rejected
-Expense Claim Rejected Message,Expense Claim Rejected Message
-Expense Claim Type,Expense Claim Type
-Expense Claim has been approved.,Expense Claim has been approved.
-Expense Claim has been rejected.,Expense Claim has been rejected.
-Expense Claim is pending approval. Only the Expense Approver can update status.,Expense Claim is pending approval. Only the Expense Approver can update status.
-Expense Date,Expense Date
-Expense Details,Expense Details
-Expense Head,Expense Head
-Expense account is mandatory for item {0},Expense account is mandatory for item {0}
-Expense or Difference account is mandatory for Item {0} as it impacts overall stock value,Expense or Difference account is mandatory for Item {0} as it impacts overall stock value
-Expenses,Wydatki
-Expenses Booked,Expenses Booked
-Expenses Included In Valuation,Expenses Included In Valuation
-Expenses booked for the digest period,Expenses booked for the digest period
-Expiry Date,Data ważności
-Exports,Exports
-External,External
-Extract Emails,Extract Emails
-FCFS Rate,FCFS Rate
-Failed: ,Failed: 
-Family Background,Family Background
-Fax,Faks
-Features Setup,Features Setup
-Feed,Feed
-Feed Type,Feed Type
-Feedback,Feedback
-Female,Female
-Fetch exploded BOM (including sub-assemblies),Fetch exploded BOM (including sub-assemblies)
-"Field available in Delivery Note, Quotation, Sales Invoice, Sales Order","Field available in Delivery Note, Quotation, Sales Invoice, Sales Order"
-Files Folder ID,Files Folder ID
-Fill the form and save it,Fill the form and save it
-Filter based on customer,Filter based on customer
-Filter based on item,Filter based on item
-Financial / accounting year.,Financial / accounting year.
-Financial Analytics,Financial Analytics
-Financial Services,Financial Services
-Financial Year End Date,Financial Year End Date
-Financial Year Start Date,Financial Year Start Date
-Finished Goods,Finished Goods
-First Name,First Name
-First Responded On,First Responded On
-Fiscal Year,Rok Podatkowy
-Fixed Asset,Fixed Asset
-Fixed Assets,Fixed Assets
-Follow via Email,Follow via Email
-"Following table will show values if items are sub - contracted. These values will be fetched from the master of ""Bill of Materials"" of sub - contracted items.","Following table will show values if items are sub - contracted. These values will be fetched from the master of ""Bill of Materials"" of sub - contracted items."
-Food,Żywność
-"Food, Beverage & Tobacco","Food, Beverage & Tobacco"
-For Company,Dla firmy
-For Employee,Dla pracownika
-For Employee Name,For Employee Name
-For Price List,For Price List
-For Production,For Production
-For Reference Only.,Wyłącznie w celach informacyjnych.
-For Sales Invoice,For Sales Invoice
-For Server Side Print Formats,For Server Side Print Formats
-For Supplier,Dla dostawcy
-For Warehouse,Dla magazynu
-For Warehouse is required before Submit,For Warehouse is required before Submit
-"For e.g. 2012, 2012-13","For e.g. 2012, 2012-13"
-For reference,For reference
-For reference only.,
-"For the convenience of customers, these codes can be used in print formats like Invoices and Delivery Notes","For the convenience of customers, these codes can be used in print formats like Invoices and Delivery Notes"
-Fraction,Fraction
-Fraction Units,Fraction Units
-Freeze Stock Entries,Freeze Stock Entries
-Freeze Stocks Older Than [Days],Freeze Stocks Older Than [Days]
-Freight and Forwarding Charges,Freight and Forwarding Charges
-Friday,Piątek
-From,Od
-From Bill of Materials,Z zestawienia materiałowego
-From Company,From Company
-From Currency,From Currency
-From Currency and To Currency cannot be same,From Currency and To Currency cannot be same
-From Customer,From Customer
-From Customer Issue,From Customer Issue
-From Date,From Date
-From Date must be before To Date,From Date must be before To Date
-From Delivery Note,From Delivery Note
-From Employee,From Employee
-From Lead,From Lead
-From Maintenance Schedule,From Maintenance Schedule
-From Material Request,From Material Request
-From Opportunity,From Opportunity
-From Package No.,From Package No.
-From Purchase Order,From Purchase Order
-From Purchase Receipt,From Purchase Receipt
-From Quotation,From Quotation
-From Sales Order,From Sales Order
-From Supplier Quotation,From Supplier Quotation
-From Time,From Time
-From Value,From Value
-From and To dates required,From and To dates required
-From value must be less than to value in row {0},From value must be less than to value in row {0}
-Frozen,Frozen
-Frozen Accounts Modifier,Frozen Accounts Modifier
-Fulfilled,Fulfilled
-Full Name,Full Name
-Full-time,Full-time
-Fully Completed,Fully Completed
-Furniture and Fixture,Furniture and Fixture
-Further accounts can be made under Groups but entries can be made against Ledger,Further accounts can be made under Groups but entries can be made against Ledger
-"Further accounts can be made under Groups, but entries can be made against Ledger","Further accounts can be made under Groups, but entries can be made against Ledger"
-Further nodes can be only created under 'Group' type nodes,Further nodes can be only created under 'Group' type nodes
-GL Entry,GL Entry
-Gantt Chart,Gantt Chart
-Gantt chart of all tasks.,Gantt chart of all tasks.
-Gender,Gender
-General,General
-General Ledger,General Ledger
-Generate Description HTML,Generuj opis HTML
-Generate Material Requests (MRP) and Production Orders.,Generate Material Requests (MRP) and Production Orders.
-Generate Salary Slips,Generate Salary Slips
-Generate Schedule,Generate Schedule
-Generates HTML to include selected image in the description,Generuje HTML zawierający wybrany obrazek w opisie
-Get Advances Paid,Get Advances Paid
-Get Advances Received,Get Advances Received
-Get Against Entries,Get Against Entries
-Get Current Stock,Pobierz aktualny stan magazynowy
-Get Items,Pobierz produkty
-Get Items From Sales Orders,Get Items From Sales Orders
-Get Items from BOM,Weź produkty z zestawienia materiałowego
-Get Last Purchase Rate,Get Last Purchase Rate
-Get Outstanding Invoices,Get Outstanding Invoices
-Get Relevant Entries,Get Relevant Entries
-Get Sales Orders,Get Sales Orders
-Get Specification Details,Pobierz szczegóły specyfikacji
-Get Stock and Rate,Pobierz stan magazynowy i stawkę
-Get Template,Get Template
-Get Terms and Conditions,Get Terms and Conditions
-Get Weekly Off Dates,Get Weekly Off Dates
-"Get valuation rate and available stock at source/target warehouse on mentioned posting date-time. If serialized item, please press this button after entering serial nos.","Get valuation rate and available stock at source/target warehouse on mentioned posting date-time. If serialized item, please press this button after entering serial nos."
-Global Defaults,Global Defaults
-Global POS Setting {0} already created for company {1},Global POS Setting {0} already created for company {1}
-Global Settings,Global Settings
-"Go to the appropriate group (usually Application of Funds > Current Assets > Bank Accounts and create a new Account Ledger (by clicking on Add Child) of type ""Bank""","Go to the appropriate group (usually Application of Funds > Current Assets > Bank Accounts and create a new Account Ledger (by clicking on Add Child) of type ""Bank"""
-"Go to the appropriate group (usually Source of Funds > Current Liabilities > Taxes and Duties and create a new Account Ledger (by clicking on Add Child) of type ""Tax"" and do mention the Tax rate.","Go to the appropriate group (usually Source of Funds > Current Liabilities > Taxes and Duties and create a new Account Ledger (by clicking on Add Child) of type ""Tax"" and do mention the Tax rate."
-Goal,Goal
-Goals,Goals
-Goods received from Suppliers.,Produkty otrzymane od dostawców.
-Google Drive,Google Drive
-Google Drive Access Allowed,Google Drive Access Allowed
-Government,Government
-Graduate,Graduate
-Grand Total,Grand Total
-Grand Total (Company Currency),Grand Total (Company Currency)
-"Grid ""","Grid """
-Grocery,Grocery
-Gross Margin %,Gross Margin %
-Gross Margin Value,Gross Margin Value
-Gross Pay,Gross Pay
-Gross Pay + Arrear Amount +Encashment Amount - Total Deduction,Gross Pay + Arrear Amount +Encashment Amount - Total Deduction
-Gross Profit,Gross Profit
-Gross Profit (%),Gross Profit (%)
-Gross Weight,Gross Weight
-Gross Weight UOM,Gross Weight UOM
-Group,Grupa
-Group by Account,Group by Account
-Group by Voucher,Group by Voucher
-Group or Ledger,Grupa lub Konto
-Groups,Grupy
-HR Manager,HR Manager
-HR Settings,HR Settings
-HTML / Banner that will show on the top of product list.,HTML / Banner that will show on the top of product list.
-Half Day,Half Day
-Half Yearly,Half Yearly
-Half-yearly,Half-yearly
-Happy Birthday!,Happy Birthday!
-Hardware,Hardware
-Has Batch No,Posada numer lotu (batch'u)
-Has Child Node,Has Child Node
-Has Serial No,Posiada numer seryjny
-Head of Marketing and Sales,Head of Marketing and Sales
-Header,Nagłówek
-Health Care,Opieka zdrowotna
-Health Concerns,Health Concerns
-Health Details,Health Details
-Held On,Held On
-Help HTML,Help HTML
-"Help: To link to another record in the system, use ""#Form/Note/[Note Name]"" as the Link URL. (don't use ""http://"")","Help: To link to another record in the system, use ""#Form/Note/[Note Name]"" as the Link URL. (don't use ""http://"")"
-"Here you can maintain family details like name and occupation of parent, spouse and children","Here you can maintain family details like name and occupation of parent, spouse and children"
-"Here you can maintain height, weight, allergies, medical concerns etc","Here you can maintain height, weight, allergies, medical concerns etc"
-Hide Currency Symbol,Hide Currency Symbol
-High,Wysoki
-History In Company,History In Company
-Hold,Hold
-Holiday,Holiday
-Holiday List,Holiday List
-Holiday List Name,Holiday List Name
-Holiday master.,Holiday master.
-Holidays,Holidays
-Home,Home
-Host,Host
-"Host, Email and Password required if emails are to be pulled","Host, Email and Password required if emails are to be pulled"
-Hour,Godzina
-Hour Rate,Stawka godzinowa
-Hour Rate Labour,Hour Rate Labour
-Hours,Godziny
-How frequently?,Jak często?
-"How should this currency be formatted? If not set, will use system defaults","How should this currency be formatted? If not set, will use system defaults"
-Human Resources,Kadry
-Identification of the package for the delivery (for print),Identification of the package for the delivery (for print)
-If Income or Expense,If Income or Expense
-If Monthly Budget Exceeded,If Monthly Budget Exceeded
-"If Sale BOM is defined, the actual BOM of the Pack is displayed as table. Available in Delivery Note and Sales Order","If Sale BOM is defined, the actual BOM of the Pack is displayed as table. Available in Delivery Note and Sales Order"
-"If Supplier Part Number exists for given Item, it gets stored here","If Supplier Part Number exists for given Item, it gets stored here"
-If Yearly Budget Exceeded,If Yearly Budget Exceeded
-"If checked, BOM for sub-assembly items will be considered for getting raw materials. Otherwise, all sub-assembly items will be treated as a raw material.","If checked, BOM for sub-assembly items will be considered for getting raw materials. Otherwise, all sub-assembly items will be treated as a raw material."
-"If checked, Total no. of Working Days will include holidays, and this will reduce the value of Salary Per Day","If checked, Total no. of Working Days will include holidays, and this will reduce the value of Salary Per Day"
-"If checked, the tax amount will be considered as already included in the Print Rate / Print Amount","If checked, the tax amount will be considered as already included in the Print Rate / Print Amount"
-If different than customer address,If different than customer address
-"If disable, 'Rounded Total' field will not be visible in any transaction","If disable, 'Rounded Total' field will not be visible in any transaction"
-"If enabled, the system will post accounting entries for inventory automatically.","If enabled, the system will post accounting entries for inventory automatically."
-If more than one package of the same type (for print),If more than one package of the same type (for print)
-"If no change in either Quantity or Valuation Rate, leave the cell blank.","If no change in either Quantity or Valuation Rate, leave the cell blank."
-If not applicable please enter: NA,If not applicable please enter: NA
-"If not checked, the list will have to be added to each Department where it has to be applied.","If not checked, the list will have to be added to each Department where it has to be applied."
-"If specified, send the newsletter using this email address","If specified, send the newsletter using this email address"
-"If the account is frozen, entries are allowed to restricted users.","If the account is frozen, entries are allowed to restricted users."
-"If this Account represents a Customer, Supplier or Employee, set it here.","If this Account represents a Customer, Supplier or Employee, set it here."
-If you follow Quality Inspection. Enables Item QA Required and QA No in Purchase Receipt,If you follow Quality Inspection. Enables Item QA Required and QA No in Purchase Receipt
-If you have Sales Team and Sale Partners (Channel Partners)  they can be tagged and maintain their contribution in the sales activity,If you have Sales Team and Sale Partners (Channel Partners)  they can be tagged and maintain their contribution in the sales activity
-"If you have created a standard template in Purchase Taxes and Charges Master, select one and click on the button below.","If you have created a standard template in Purchase Taxes and Charges Master, select one and click on the button below."
-"If you have created a standard template in Sales Taxes and Charges Master, select one and click on the button below.","If you have created a standard template in Sales Taxes and Charges Master, select one and click on the button below."
-"If you have long print formats, this feature can be used to split the page to be printed on multiple pages with all headers and footers on each page","If you have long print formats, this feature can be used to split the page to be printed on multiple pages with all headers and footers on each page"
-If you involve in manufacturing activity. Enables Item 'Is Manufactured',If you involve in manufacturing activity. Enables Item 'Is Manufactured'
-Ignore,Ignore
-Ignored: ,Ignored: 
-Image,Obrazek
-Image View,Image View
-Implementation Partner,Implementation Partner
-Import Attendance,Import Attendance
-Import Failed!,Import Failed!
-Import Log,Import Log
-Import Successful!,Import Successful!
-Imports,Imports
-In Hours,In Hours
-In Process,In Process
-In Qty,In Qty
-In Value,In Value
-In Words,Słownie
-In Words (Company Currency),In Words (Company Currency)
-In Words (Export) will be visible once you save the Delivery Note.,In Words (Export) will be visible once you save the Delivery Note.
-In Words will be visible once you save the Delivery Note.,In Words will be visible once you save the Delivery Note.
-In Words will be visible once you save the Purchase Invoice.,In Words will be visible once you save the Purchase Invoice.
-In Words will be visible once you save the Purchase Order.,In Words will be visible once you save the Purchase Order.
-In Words will be visible once you save the Purchase Receipt.,In Words will be visible once you save the Purchase Receipt.
-In Words will be visible once you save the Quotation.,In Words will be visible once you save the Quotation.
-In Words will be visible once you save the Sales Invoice.,In Words will be visible once you save the Sales Invoice.
-In Words will be visible once you save the Sales Order.,In Words will be visible once you save the Sales Order.
-Incentives,Incentives
-Include Reconciled Entries,Include Reconciled Entries
-Include holidays in Total no. of Working Days,Include holidays in Total no. of Working Days
-Income,Income
-Income / Expense,Income / Expense
-Income Account,Income Account
-Income Booked,Income Booked
-Income Tax,Income Tax
-Income Year to Date,Income Year to Date
-Income booked for the digest period,Income booked for the digest period
-Incoming,Incoming
-Incoming Rate,Incoming Rate
-Incoming quality inspection.,Incoming quality inspection.
-Incorrect or Inactive BOM {0} for Item {1} at row {2},Incorrect or Inactive BOM {0} for Item {1} at row {2}
-Indicates that the package is a part of this delivery,Indicates that the package is a part of this delivery
-Indirect Expenses,Indirect Expenses
-Indirect Income,Indirect Income
-Individual,Individual
-Industry,Industry
-Industry Type,Industry Type
-Inspected By,Skontrolowane przez
-Inspection Criteria,Kryteria kontrolne
-Inspection Required,Wymagana kontrola
-Inspection Type,Typ kontroli
-Installation Date,Installation Date
-Installation Note,Installation Note
-Installation Note Item,Installation Note Item
-Installation Note {0} has already been submitted,Installation Note {0} has already been submitted
-Installation Status,Installation Status
-Installation Time,Installation Time
-Installation date cannot be before delivery date for Item {0},Installation date cannot be before delivery date for Item {0}
-Installation record for a Serial No.,Installation record for a Serial No.
-Installed Qty,Installed Qty
-Instructions,Instrukcje
-Integrate incoming support emails to Support Ticket,Integrate incoming support emails to Support Ticket
-Interested,Interested
-Intern,Intern
-Internal,Internal
-Internet Publishing,Internet Publishing
-Introduction,Introduction
-Invalid Barcode or Serial No,Invalid Barcode or Serial No
-Invalid Mail Server. Please rectify and try again.,Invalid Mail Server. Please rectify and try again.
-Invalid Master Name,Invalid Master Name
-Invalid User Name or Support Password. Please rectify and try again.,Invalid User Name or Support Password. Please rectify and try again.
-Invalid quantity specified for item {0}. Quantity should be greater than 0.,Invalid quantity specified for item {0}. Quantity should be greater than 0.
-Inventory,Inwentarz
-Inventory & Support,Inventory & Support
-Investment Banking,Investment Banking
-Investments,Investments
-Invoice Date,Invoice Date
-Invoice Details,Invoice Details
-Invoice No,Invoice No
-Invoice Period From Date,Invoice Period From Date
-Invoice Period From and Invoice Period To dates mandatory for recurring invoice,Invoice Period From and Invoice Period To dates mandatory for recurring invoice
-Invoice Period To Date,Invoice Period To Date
-Invoiced Amount (Exculsive Tax),Invoiced Amount (Exculsive Tax)
-Is Active,Jest aktywny
-Is Advance,Is Advance
-Is Cancelled,Is Cancelled
-Is Carry Forward,Is Carry Forward
-Is Default,Jest domyślny
-Is Encash,Is Encash
-Is Fixed Asset Item,Jest stałą pozycją aktywów
-Is LWP,Is LWP
-Is Opening,Is Opening
-Is Opening Entry,Is Opening Entry
-Is POS,Is POS
-Is Primary Contact,Is Primary Contact
-Is Purchase Item,Jest produktem kupowalnym
-Is Sales Item,Jest produktem sprzedawalnym
-Is Service Item,Jest usługą
-Is Stock Item,Jest produktem w magazynie
-Is Sub Contracted Item,Produkcja jest zlecona innemu podmiotowi
-Is Subcontracted,Is Subcontracted
-Is this Tax included in Basic Rate?,Is this Tax included in Basic Rate?
-Issue,Issue
-Issue Date,Issue Date
-Issue Details,Issue Details
-Issued Items Against Production Order,Issued Items Against Production Order
-It can also be used to create opening stock entries and to fix stock value.,It can also be used to create opening stock entries and to fix stock value.
-Item,Produkt
-Item Advanced,Item Advanced
-Item Barcode,Kod kreskowy produktu
-Item Batch Nos,Item Batch Nos
-Item Code,Kod produktu
-Item Code and Warehouse should already exist.,Item Code and Warehouse should already exist.
-Item Code cannot be changed for Serial No.,Item Code cannot be changed for Serial No.
-Item Code is mandatory because Item is not automatically numbered,Item Code is mandatory because Item is not automatically numbered
-Item Code required at Row No {0},Item Code required at Row No {0}
-Item Customer Detail,Item Customer Detail
-Item Description,Opis produktu
-Item Desription,Opis produktu
-Item Details,Szczegóły produktu
-Item Group,Grupa produktów
-Item Group Name,Item Group Name
-Item Group Tree,Drzewo grup produktów
-Item Groups in Details,Item Groups in Details
-Item Image (if not slideshow),Item Image (if not slideshow)
-Item Name,Nazwa produktu
-Item Naming By,Item Naming By
-Item Price,Cena produktu
-Item Prices,Ceny produktu
-Item Quality Inspection Parameter,Item Quality Inspection Parameter
-Item Reorder,Item Reorder
-Item Serial No,Nr seryjny produktu
-Item Serial Nos,Item Serial Nos
-Item Shortage Report,Item Shortage Report
-Item Supplier,Dostawca produktu
-Item Supplier Details,Szczegóły dostawcy produktu
-Item Tax,Podatek dla produktu
-Item Tax Amount,Wysokość podatku dla produktu
-Item Tax Rate,Stawka podatku dla produktu
-Item Tax Row {0} must have account of type Tax or Income or Expense or Chargeable,Item Tax Row {0} must have account of type Tax or Income or Expense or Chargeable
-Item Tax1,Item Tax1
-Item To Manufacture,Produkt do wyprodukowania
-Item UOM,Jednostka miary produktu
-Item Website Specification,Item Website Specification
-Item Website Specifications,Item Website Specifications
-Item Wise Tax Detail,Item Wise Tax Detail
-Item Wise Tax Detail ,
-Item is required,Item is required
-Item is updated,Item is updated
-Item master.,Item master.
-"Item must be a purchase item, as it is present in one or many Active BOMs","Item must be a purchase item, as it is present in one or many Active BOMs"
-Item or Warehouse for row {0} does not match Material Request,Item or Warehouse for row {0} does not match Material Request
-Item table can not be blank,Item table can not be blank
-Item to be manufactured or repacked,"Produkt, który ma zostać wyprodukowany lub przepakowany"
-Item valuation updated,Item valuation updated
-Item will be saved by this name in the data base.,Produkt zostanie zapisany pod tą nazwą w bazie danych.
-Item {0} appears multiple times in Price List {1},Item {0} appears multiple times in Price List {1}
-Item {0} does not exist,Item {0} does not exist
-Item {0} does not exist in the system or has expired,Item {0} does not exist in the system or has expired
-Item {0} does not exist in {1} {2},Item {0} does not exist in {1} {2}
-Item {0} has already been returned,Item {0} has already been returned
-Item {0} has been entered multiple times against same operation,Item {0} has been entered multiple times against same operation
-Item {0} has been entered multiple times with same description or date,Item {0} has been entered multiple times with same description or date
-Item {0} has been entered multiple times with same description or date or warehouse,Item {0} has been entered multiple times with same description or date or warehouse
-Item {0} has been entered twice,Item {0} has been entered twice
-Item {0} has reached its end of life on {1},Item {0} has reached its end of life on {1}
-Item {0} ignored since it is not a stock item,Item {0} ignored since it is not a stock item
-Item {0} is cancelled,Item {0} is cancelled
-Item {0} is not Purchase Item,Item {0} is not Purchase Item
-Item {0} is not a serialized Item,Item {0} is not a serialized Item
-Item {0} is not a stock Item,Item {0} is not a stock Item
-Item {0} is not active or end of life has been reached,Item {0} is not active or end of life has been reached
-Item {0} is not setup for Serial Nos. Check Item master,Item {0} is not setup for Serial Nos. Check Item master
-Item {0} is not setup for Serial Nos. Column must be blank,Item {0} is not setup for Serial Nos. Column must be blank
-Item {0} must be Sales Item,Item {0} must be Sales Item
-Item {0} must be Sales or Service Item in {1},Item {0} must be Sales or Service Item in {1}
-Item {0} must be Service Item,Item {0} must be Service Item
-Item {0} must be a Purchase Item,Item {0} must be a Purchase Item
-Item {0} must be a Sales Item,Item {0} must be a Sales Item
-Item {0} must be a Service Item.,Item {0} must be a Service Item.
-Item {0} must be a Sub-contracted Item,Item {0} must be a Sub-contracted Item
-Item {0} must be a stock Item,Item {0} must be a stock Item
-Item {0} must be manufactured or sub-contracted,Item {0} must be manufactured or sub-contracted
-Item {0} not found,Item {0} not found
-Item {0} with Serial No {1} is already installed,Item {0} with Serial No {1} is already installed
-Item {0} with same description entered twice,Item {0} with same description entered twice
-"Item, Warranty, AMC (Annual Maintenance Contract) details will be automatically fetched when Serial Number is selected.","Item, Warranty, AMC (Annual Maintenance Contract) details will be automatically fetched when Serial Number is selected."
-Item-wise Price List Rate,Item-wise Price List Rate
-Item-wise Purchase History,Item-wise Purchase History
-Item-wise Purchase Register,Item-wise Purchase Register
-Item-wise Sales History,Item-wise Sales History
-Item-wise Sales Register,Item-wise Sales Register
-"Item: {0} managed batch-wise, can not be reconciled using \					Stock Reconciliation, instead use Stock Entry","Item: {0} managed batch-wise, can not be reconciled using \					Stock Reconciliation, instead use Stock Entry"
-Item: {0} not found in the system,Item: {0} not found in the system
-Items,Produkty
-Items To Be Requested,Items To Be Requested
-Items required,Items required
-"Items to be requested which are ""Out of Stock"" considering all warehouses based on projected qty and minimum order qty","Items to be requested which are ""Out of Stock"" considering all warehouses based on projected qty and minimum order qty"
-Items which do not exist in Item master can also be entered on customer's request,Items which do not exist in Item master can also be entered on customer's request
-Itemwise Discount,Itemwise Discount
-Itemwise Recommended Reorder Level,Itemwise Recommended Reorder Level
-Job Applicant,Job Applicant
-Job Opening,Job Opening
-Job Profile,Job Profile
-Job Title,Job Title
-"Job profile, qualifications required etc.","Job profile, qualifications required etc."
-Jobs Email Settings,Jobs Email Settings
-Journal Entries,Zapisy księgowe
-Journal Entry,Journal Entry
-<<<<<<< HEAD
-Journal Entry,Journal Entry
-Journal Entry Account,Journal Entry Account
-Journal Entry Account No,Journal Entry Account No
-Journal Entry {0} does not have account {1} or already matched,Journal Entry {0} does not have account {1} or already matched
-Journal Entries {0} are un-linked,Journal Entries {0} are un-linked
-=======
-Journal Voucher,Polecenia Księgowania
-Journal Voucher Detail,Journal Voucher Detail
-Journal Voucher Detail No,Journal Voucher Detail No
-Journal Voucher {0} does not have account {1} or already matched,Journal Voucher {0} does not have account {1} or already matched
-Journal Vouchers {0} are un-linked,Journal Vouchers {0} are un-linked
->>>>>>> eac82039
-Keep a track of communication related to this enquiry which will help for future reference.,Keep a track of communication related to this enquiry which will help for future reference.
-Keep it web friendly 900px (w) by 100px (h),Keep it web friendly 900px (w) by 100px (h)
-Key Performance Area,Key Performance Area
-Key Responsibility Area,Key Responsibility Area
-Kg,kg
-LR Date,LR Date
-LR No,Nr ciężarówki
-Label,Label
-Landed Cost Item,Landed Cost Item
-Landed Cost Items,Landed Cost Items
-Landed Cost Purchase Receipt,Landed Cost Purchase Receipt
-Landed Cost Purchase Receipts,Landed Cost Purchase Receipts
-Landed Cost Wizard,Landed Cost Wizard
-Landed Cost updated successfully,Landed Cost updated successfully
-Language,Język
-Last Name,Nazwisko
-Last Purchase Rate,Last Purchase Rate
-Latest,Latest
-Lead,Lead
-Lead Details,Lead Details
-Lead Id,Lead Id
-Lead Name,Lead Name
-Lead Owner,Lead Owner
-Lead Source,Lead Source
-Lead Status,Lead Status
-Lead Time Date,Termin realizacji
-Lead Time Days,Czas realizacji (dni)
-Lead Time days is number of days by which this item is expected in your warehouse. This days is fetched in Material Request when you select this item.,Lead Time days is number of days by which this item is expected in your warehouse. This days is fetched in Material Request when you select this item.
-Lead Type,Lead Type
-Lead must be set if Opportunity is made from Lead,Lead must be set if Opportunity is made from Lead
-Leave Allocation,Leave Allocation
-Leave Allocation Tool,Leave Allocation Tool
-Leave Application,Leave Application
-Leave Approver,Leave Approver
-Leave Approvers,Leave Approvers
-Leave Balance Before Application,Leave Balance Before Application
-Leave Block List,Leave Block List
-Leave Block List Allow,Leave Block List Allow
-Leave Block List Allowed,Leave Block List Allowed
-Leave Block List Date,Leave Block List Date
-Leave Block List Dates,Leave Block List Dates
-Leave Block List Name,Leave Block List Name
-Leave Blocked,Leave Blocked
-Leave Control Panel,Leave Control Panel
-Leave Encashed?,Leave Encashed?
-Leave Encashment Amount,Leave Encashment Amount
-Leave Type,Leave Type
-Leave Type Name,Leave Type Name
-Leave Without Pay,Leave Without Pay
-Leave application has been approved.,Leave application has been approved.
-Leave application has been rejected.,Leave application has been rejected.
-Leave approver must be one of {0},Leave approver must be one of {0}
-Leave blank if considered for all branches,Leave blank if considered for all branches
-Leave blank if considered for all departments,Leave blank if considered for all departments
-Leave blank if considered for all designations,Leave blank if considered for all designations
-Leave blank if considered for all employee types,Leave blank if considered for all employee types
-"Leave can be approved by users with Role, ""Leave Approver""","Leave can be approved by users with Role, ""Leave Approver"""
-Leave of type {0} cannot be longer than {1},Leave of type {0} cannot be longer than {1}
-Leaves Allocated Successfully for {0},Leaves Allocated Successfully for {0}
-Leaves for type {0} already allocated for Employee {1} for Fiscal Year {0},Leaves for type {0} already allocated for Employee {1} for Fiscal Year {0}
-Leaves must be allocated in multiples of 0.5,Leaves must be allocated in multiples of 0.5
-Ledger,Ledger
-Ledgers,Ledgers
-Left,Left
-Legal,Legal
-Legal Expenses,Legal Expenses
-Letter Head,Letter Head
-Letter Heads for print templates.,Letter Heads for print templates.
-Level,Level
-Lft,Lft
-Liability,Liability
-List a few of your customers. They could be organizations or individuals.,List a few of your customers. They could be organizations or individuals.
-List a few of your suppliers. They could be organizations or individuals.,List a few of your suppliers. They could be organizations or individuals.
-List items that form the package.,List items that form the package.
-List this Item in multiple groups on the website.,List this Item in multiple groups on the website.
-"List your products or services that you buy or sell. Make sure to check the Item Group, Unit of Measure and other properties when you start.","List your products or services that you buy or sell. Make sure to check the Item Group, Unit of Measure and other properties when you start."
-"List your tax heads (e.g. VAT, Excise; they should have unique names) and their standard rates. This will create a standard template, which you can edit and add more later.","List your tax heads (e.g. VAT, Excise; they should have unique names) and their standard rates. This will create a standard template, which you can edit and add more later."
-Loading...,Loading...
-Loans (Liabilities),Loans (Liabilities)
-Loans and Advances (Assets),Loans and Advances (Assets)
-Local,Local
-Login with your new User ID,Login with your new User ID
-Logo,Logo
-Logo and Letter Heads,Logo and Letter Heads
-Lost,Lost
-Lost Reason,Lost Reason
-Low,Low
-Lower Income,Lower Income
-MTN Details,MTN Details
-Main,Główny
-Main Reports,Raporty główne
-Maintain Same Rate Throughout Sales Cycle,Maintain Same Rate Throughout Sales Cycle
-Maintain same rate throughout purchase cycle,Maintain same rate throughout purchase cycle
-Maintenance,Maintenance
-Maintenance Date,Maintenance Date
-Maintenance Details,Maintenance Details
-Maintenance Schedule,Maintenance Schedule
-Maintenance Schedule Detail,Maintenance Schedule Detail
-Maintenance Schedule Item,Maintenance Schedule Item
-Maintenance Schedule is not generated for all the items. Please click on 'Generate Schedule',Maintenance Schedule is not generated for all the items. Please click on 'Generate Schedule'
-Maintenance Schedule {0} exists against {0},Maintenance Schedule {0} exists against {0}
-Maintenance Schedule {0} must be cancelled before cancelling this Sales Order,Maintenance Schedule {0} must be cancelled before cancelling this Sales Order
-Maintenance Schedules,Maintenance Schedules
-Maintenance Status,Maintenance Status
-Maintenance Time,Maintenance Time
-Maintenance Type,Maintenance Type
-Maintenance Visit,Maintenance Visit
-Maintenance Visit Purpose,Maintenance Visit Purpose
-Maintenance Visit {0} must be cancelled before cancelling this Sales Order,Maintenance Visit {0} must be cancelled before cancelling this Sales Order
-Maintenance start date can not be before delivery date for Serial No {0},Maintenance start date can not be before delivery date for Serial No {0}
-Major/Optional Subjects,Major/Optional Subjects
-Make ,Stwórz
-<<<<<<< HEAD
-Make Accounting Entry For Every Stock Movement,Make Accounting Entry For Every Stock Movement
-Make Bank Entry,Make Bank Entry
-=======
-Make Accounting Entry For Every Stock Movement,Tworzenie Zapisów Księgowych dla każdej zmiany stanu Magazynu
-Make Bank Voucher,Make Bank Voucher
->>>>>>> eac82039
-Make Credit Note,Make Credit Note
-Make Debit Note,Make Debit Note
-Make Delivery,Make Delivery
-Make Difference Entry,Make Difference Entry
-Make Excise Invoice,Make Excise Invoice
-Make Installation Note,Make Installation Note
-Make Invoice,Make Invoice
-Make Maint. Schedule,Make Maint. Schedule
-Make Maint. Visit,Make Maint. Visit
-Make Maintenance Visit,Make Maintenance Visit
-Make Packing Slip,Make Packing Slip
-Make Payment Entry,Make Payment Entry
-Make Purchase Invoice,Make Purchase Invoice
-Make Purchase Order,Make Purchase Order
-Make Purchase Receipt,Make Purchase Receipt
-Make Salary Slip,Make Salary Slip
-Make Salary Structure,Make Salary Structure
-Make Sales Invoice,Make Sales Invoice
-Make Sales Order,Make Sales Order
-Make Supplier Quotation,Make Supplier Quotation
-Male,Male
-Manage Customer Group Tree.,Manage Customer Group Tree.
-Manage Sales Person Tree.,Manage Sales Person Tree.
-Manage Territory Tree.,Manage Territory Tree.
-Manage cost of operations,Zarządzaj kosztami działań
-Management,Management
-Manager,Manager
-"Mandatory if Stock Item is ""Yes"". Also the default warehouse where reserved quantity is set from Sales Order.",Wymagane jeśli jest produktem w magazynie. Również z domyślnego magazynu rezerwowana jest wymagana ilość przy Zleceniu Sprzedaży.
-Manufacture against Sales Order,Manufacture against Sales Order
-Manufacture/Repack,Produkcja/Przepakowanie
-Manufactured Qty,Manufactured Qty
-Manufactured quantity will be updated in this warehouse,Manufactured quantity will be updated in this warehouse
-Manufactured quantity {0} cannot be greater than planned quanitity {1} in Production Order {2},Manufactured quantity {0} cannot be greater than planned quanitity {1} in Production Order {2}
-Manufacturer,Producent
-Manufacturer Part Number,Numer katalogowy producenta
-Manufacturing,Produkcja
-Manufacturing Quantity,Ilość produkcji
-Manufacturing Quantity is mandatory,Manufacturing Quantity is mandatory
-Margin,Margin
-Marital Status,Marital Status
-Market Segment,Market Segment
-Marketing,Marketing
-Marketing Expenses,Marketing Expenses
-Married,Married
-Mass Mailing,Mass Mailing
-Master Name,Master Name
-Master Name is mandatory if account type is Warehouse,Master Name is mandatory if account type is Warehouse
-Master Type,Master Type
-Masters,Masters
-Match non-linked Invoices and Payments.,Match non-linked Invoices and Payments.
-Material Issue,Wydanie materiałów
-Material Receipt,Przyjęcie materiałów
-Material Request,Zamówienie produktu
-Material Request Detail No,Material Request Detail No
-Material Request For Warehouse,Material Request For Warehouse
-Material Request Item,Material Request Item
-Material Request Items,Material Request Items
-Material Request No,Material Request No
-Material Request Type,Typ zamówienia produktu
-Material Request of maximum {0} can be made for Item {1} against Sales Order {2},Material Request of maximum {0} can be made for Item {1} against Sales Order {2}
-Material Request used to make this Stock Entry,Material Request used to make this Stock Entry
-Material Request {0} is cancelled or stopped,Material Request {0} is cancelled or stopped
-Material Requests for which Supplier Quotations are not created,Material Requests for which Supplier Quotations are not created
-Material Requests {0} created,Material Requests {0} created
-Material Requirement,Material Requirement
-Material Transfer,Transfer materiałów
-Materials,Materiały
-Materials Required (Exploded),Materials Required (Exploded)
-Max 5 characters,Max 5 characters
-Max Days Leave Allowed,Max Days Leave Allowed
-Max Discount (%),Maksymalny rabat (%)
-Max Qty,Maks. Ilość
-Maximum allowed credit is {0} days after posting date,Maximum allowed credit is {0} days after posting date
-Maximum {0} rows allowed,Maximum {0} rows allowed
-Maxiumm discount for Item {0} is {1}%,Maxiumm discount for Item {0} is {1}%
-Medical,Medyczny
-Medium,Medium
-"Merging is only possible if following properties are same in both records. Group or Ledger, Root Type, Company","Merging is only possible if following properties are same in both records. Group or Ledger, Root Type, Company"
-Message,Wiadomość
-Message Parameter,Message Parameter
-Message Sent,Wiadomość wysłana
-Message updated,Message updated
-Messages,Wiadomości
-Messages greater than 160 characters will be split into multiple messages,Messages greater than 160 characters will be split into multiple messages
-Middle Income,Middle Income
-Milestone,Milestone
-Milestone Date,Milestone Date
-Milestones,Milestones
-Milestones will be added as Events in the Calendar,Milestones will be added as Events in the Calendar
-Min Order Qty,Min. wartość zamówienia
-Min Qty,Min. ilość
-Min Qty can not be greater than Max Qty,Min Qty can not be greater than Max Qty
-Minimum Order Qty,Minimalna wartość zamówienia
-Minute,Minuta
-Misc Details,Misc Details
-Miscellaneous Expenses,Miscellaneous Expenses
-Miscelleneous,Miscelleneous
-Mobile No,Nr tel. Komórkowego
-Mobile No.,Nr tel. Komórkowego
-Mode of Payment,Mode of Payment
-Modern,Nowoczesny
-Modified Amount,Modified Amount
-Monday,Poniedziałek
-Month,Miesiąc
-Monthly,Miesięcznie
-Monthly Attendance Sheet,Monthly Attendance Sheet
-Monthly Earning & Deduction,Monthly Earning & Deduction
-Monthly Salary Register,Monthly Salary Register
-Monthly salary statement.,Monthly salary statement.
-More Details,More Details
-More Info,Więcej informacji
-Motion Picture & Video,Motion Picture & Video
-Moving Average,Moving Average
-Moving Average Rate,Moving Average Rate
-Mr,Pan
-Ms,Pani
-Multiple Item prices.,Multiple Item prices.
-"Multiple Price Rule exists with same criteria, please resolve \			conflict by assigning priority. Price Rules: {0}","Multiple Price Rule exists with same criteria, please resolve \			conflict by assigning priority. Price Rules: {0}"
-Music,Muzyka
-Must be Whole Number,Musi być liczbą całkowitą
-Name,Imię
-Name and Description,Nazwa i opis
-Name and Employee ID,Name and Employee ID
-"Name of new Account. Note: Please don't create accounts for Customers and Suppliers, they are created automatically from the Customer and Supplier master","Name of new Account. Note: Please don't create accounts for Customers and Suppliers, they are created automatically from the Customer and Supplier master"
-Name of person or organization that this address belongs to.,Name of person or organization that this address belongs to.
-Name of the Budget Distribution,Name of the Budget Distribution
-Naming Series,Naming Series
-Negative Quantity is not allowed,Negative Quantity is not allowed
-Negative Stock Error ({6}) for Item {0} in Warehouse {1} on {2} {3} in {4} {5},Negative Stock Error ({6}) for Item {0} in Warehouse {1} on {2} {3} in {4} {5}
-Negative Valuation Rate is not allowed,Negative Valuation Rate is not allowed
-Negative balance in Batch {0} for Item {1} at Warehouse {2} on {3} {4},Negative balance in Batch {0} for Item {1} at Warehouse {2} on {3} {4}
-Net Pay,Net Pay
-Net Pay (in words) will be visible once you save the Salary Slip.,Net Pay (in words) will be visible once you save the Salary Slip.
-Net Total,Łączna wartość netto
-Net Total (Company Currency),Łączna wartość netto (waluta firmy)
-Net Weight,Waga netto
-Net Weight UOM,Jednostka miary wagi netto
-Net Weight of each Item,Waga netto każdego produktu
-Net pay cannot be negative,Net pay cannot be negative
-Never,Nigdy
-New ,Nowy
-New Account,Nowe konto
-New Account Name,Nowa nazwa konta
-New BOM,Nowe zestawienie materiałowe
-New Communications,New Communications
-New Company,Nowa firma
-New Cost Center,New Cost Center
-New Cost Center Name,New Cost Center Name
-New Delivery Notes,New Delivery Notes
-New Enquiries,New Enquiries
-New Leads,New Leads
-New Leave Application,New Leave Application
-New Leaves Allocated,New Leaves Allocated
-New Leaves Allocated (In Days),New Leaves Allocated (In Days)
-New Material Requests,New Material Requests
-New Projects,Nowe projekty
-New Purchase Orders,New Purchase Orders
-New Purchase Receipts,New Purchase Receipts
-New Quotations,New Quotations
-New Sales Orders,New Sales Orders
-New Serial No cannot have Warehouse. Warehouse must be set by Stock Entry or Purchase Receipt,New Serial No cannot have Warehouse. Warehouse must be set by Stock Entry or Purchase Receipt
-New Stock Entries,New Stock Entries
-New Stock UOM,New Stock UOM
-New Stock UOM is required,New Stock UOM is required
-New Stock UOM must be different from current stock UOM,New Stock UOM must be different from current stock UOM
-New Supplier Quotations,New Supplier Quotations
-New Support Tickets,New Support Tickets
-New UOM must NOT be of type Whole Number,New UOM must NOT be of type Whole Number
-New Workplace,New Workplace
-Newsletter,Newsletter
-Newsletter Content,Newsletter Content
-Newsletter Status,Newsletter Status
-Newsletter has already been sent,Newsletter has already been sent
-Newsletters is not allowed for Trial users,Newsletters is not allowed for Trial users
-"Newsletters to contacts, leads.","Newsletters to contacts, leads."
-Newspaper Publishers,Newspaper Publishers
-Next,Następny
-Next Contact By,Next Contact By
-Next Contact Date,Next Contact Date
-Next Date,Next Date
-Next email will be sent on:,Next email will be sent on:
-No,Nie
-No Customer Accounts found.,No Customer Accounts found.
-No Customer or Supplier Accounts found,No Customer or Supplier Accounts found
-No Expense Approvers. Please assign 'Expense Approver' Role to atleast one user,No Expense Approvers. Please assign 'Expense Approver' Role to atleast one user
-No Item with Barcode {0},No Item with Barcode {0}
-No Item with Serial No {0},No Item with Serial No {0}
-No Items to pack,No Items to pack
-No Leave Approvers. Please assign 'Leave Approver' Role to atleast one user,No Leave Approvers. Please assign 'Leave Approver' Role to atleast one user
-No Permission,No Permission
-No Production Orders created,No Production Orders created
-No Supplier Accounts found. Supplier Accounts are identified based on 'Master Type' value in account record.,No Supplier Accounts found. Supplier Accounts are identified based on 'Master Type' value in account record.
-No accounting entries for the following warehouses,No accounting entries for the following warehouses
-No addresses created,No addresses created
-No contacts created,No contacts created
-No default BOM exists for Item {0},No default BOM exists for Item {0}
-No description given,No description given
-No employee found,No employee found
-No employee found!,No employee found!
-No of Requested SMS,No of Requested SMS
-No of Sent SMS,No of Sent SMS
-No of Visits,No of Visits
-No permission,
-No record found,No record found
-No salary slip found for month: ,No salary slip found for month: 
-Non Profit,Non Profit
-Nos,Nos
-Not Active,Not Active
-Not Applicable,Not Applicable
-Not Available,Niedostępny
-Not Billed,Not Billed
-Not Delivered,Not Delivered
-Not Set,Not Set
-Not allowed to update entries older than {0},Not allowed to update entries older than {0}
-Not authorized to edit frozen Account {0},Not authorized to edit frozen Account {0}
-Not authroized since {0} exceeds limits,Not authroized since {0} exceeds limits
-Not permitted,Not permitted
-Note,Note
-Note User,Note User
-"Note: Backups and files are not deleted from Dropbox, you will have to delete them manually.","Note: Backups and files are not deleted from Dropbox, you will have to delete them manually."
-"Note: Backups and files are not deleted from Google Drive, you will have to delete them manually.","Note: Backups and files are not deleted from Google Drive, you will have to delete them manually."
-Note: Due Date exceeds the allowed credit days by {0} day(s),Note: Due Date exceeds the allowed credit days by {0} day(s)
-Note: Email will not be sent to disabled users,Note: Email will not be sent to disabled users
-Note: Item {0} entered multiple times,Note: Item {0} entered multiple times
-Note: Payment Entry will not be created since 'Cash or Bank Account' was not specified,Note: Payment Entry will not be created since 'Cash or Bank Account' was not specified
-Note: System will not check over-delivery and over-booking for Item {0} as quantity or amount is 0,Note: System will not check over-delivery and over-booking for Item {0} as quantity or amount is 0
-Note: There is not enough leave balance for Leave Type {0},Note: There is not enough leave balance for Leave Type {0}
-Note: This Cost Center is a Group. Cannot make accounting entries against groups.,Note: This Cost Center is a Group. Cannot make accounting entries against groups.
-Note: {0},Note: {0}
-Notes,Notatki
-Notes:,Notatki:
-Nothing to request,Nothing to request
-Notice (days),Notice (days)
-Notification Control,Notification Control
-Notification Email Address,Notification Email Address
-Notify by Email on creation of automatic Material Request,Notify by Email on creation of automatic Material Request
-Number Format,Number Format
-Offer Date,Offer Date
-Office,Biuro
-Office Equipments,Office Equipments
-Office Maintenance Expenses,Office Maintenance Expenses
-Office Rent,Office Rent
-Old Parent,Old Parent
-On Net Total,On Net Total
-On Previous Row Amount,On Previous Row Amount
-On Previous Row Total,On Previous Row Total
-Online Auctions,Online Auctions
-Only Leave Applications with status 'Approved' can be submitted,Only Leave Applications with status 'Approved' can be submitted
-"Only Serial Nos with status ""Available"" can be delivered.",Tylko numery seryjne o statusie “Dostępny” mogą zostać dostarczone.
-Only leaf nodes are allowed in transaction,Only leaf nodes are allowed in transaction
-Only the selected Leave Approver can submit this Leave Application,Only the selected Leave Approver can submit this Leave Application
-Open,Otwarty
-Open Production Orders,Open Production Orders
-Open Tickets,Open Tickets
-Open source ERP built for the web,Open source ERP built for the web
-Opening (Cr),Opening (Cr)
-Opening (Dr),Opening (Dr)
-Opening Date,Opening Date
-Opening Entry,Opening Entry
-Opening Qty,Opening Qty
-Opening Time,Opening Time
-Opening Value,Opening Value
-Opening for a Job.,Opening for a Job.
-Operating Cost,Operating Cost
-Operation Description,Operation Description
-Operation No,Operation No
-Operation Time (mins),Operation Time (mins)
-Operation {0} is repeated in Operations Table,Operation {0} is repeated in Operations Table
-Operation {0} not present in Operations Table,Operation {0} not present in Operations Table
-Operations,Działania
-Opportunity,Szansa
-Opportunity Date,Data szansy
-Opportunity From,Szansa od
-Opportunity Item,Opportunity Item
-Opportunity Items,Opportunity Items
-Opportunity Lost,Opportunity Lost
-Opportunity Type,Typ szansy
-Optional. This setting will be used to filter in various transactions.,Optional. This setting will be used to filter in various transactions.
-Order Type,Typ zamówienia
-Order Type must be one of {1},Order Type must be one of {1}
-Ordered,Ordered
-Ordered Items To Be Billed,Ordered Items To Be Billed
-Ordered Items To Be Delivered,Ordered Items To Be Delivered
-Ordered Qty,Ordered Qty
-"Ordered Qty: Quantity ordered for purchase, but not received.","Ordered Qty: Quantity ordered for purchase, but not received."
-Ordered Quantity,Ordered Quantity
-Orders released for production.,Zamówienia zwolnione do produkcji.
-Organization Name,Nazwa organizacji
-Organization Profile,Organization Profile
-Organization branch master.,Organization branch master.
-Organization unit (department) master.,Organization unit (department) master.
-Original Amount,Original Amount
-Other,Inne
-Other Details,Other Details
-Others,Inni
-Out Qty,Out Qty
-Out Value,Out Value
-Out of AMC,Out of AMC
-Out of Warranty,Out of Warranty
-Outgoing,Outgoing
-Outstanding Amount,Outstanding Amount
-Outstanding for {0} cannot be less than zero ({1}),Outstanding for {0} cannot be less than zero ({1})
-Overhead,Overhead
-Overheads,Koszty ogólne
-Overlapping conditions found between:,Overlapping conditions found between:
-Overview,Overview
-Owned,Owned
-Owner,Właściciel
-PL or BS,PL or BS
-PO Date,PO Date
-PO No,PO No
-POP3 Mail Server,POP3 Mail Server
-POP3 Mail Settings,POP3 Mail Settings
-POP3 mail server (e.g. pop.gmail.com),POP3 mail server (e.g. pop.gmail.com)
-POP3 server e.g. (pop.gmail.com),POP3 server e.g. (pop.gmail.com)
-POS Setting,POS Setting
-POS Setting required to make POS Entry,POS Setting required to make POS Entry
-POS Setting {0} already created for user: {1} and company {2},POS Setting {0} already created for user: {1} and company {2}
-POS View,POS View
-PR Detail,PR Detail
-PR Posting Date,PR Posting Date
-Package Item Details,Package Item Details
-Package Items,Package Items
-Package Weight Details,Package Weight Details
-Packed Item,Packed Item
-Packed quantity must equal quantity for Item {0} in row {1},Packed quantity must equal quantity for Item {0} in row {1}
-Packing Details,Packing Details
-Packing List,Packing List
-Packing Slip,Packing Slip
-Packing Slip Item,Packing Slip Item
-Packing Slip Items,Packing Slip Items
-Packing Slip(s) cancelled,Packing Slip(s) cancelled
-Page Break,Page Break
-Page Name,Page Name
-Paid Amount,Paid Amount
-Paid amount + Write Off Amount can not be greater than Grand Total,Paid amount + Write Off Amount can not be greater than Grand Total
-Pair,Para
-Parameter,Parametr
-Parent Account,Nadrzędne konto
-Parent Cost Center,Parent Cost Center
-Parent Customer Group,Parent Customer Group
-Parent Detail docname,Parent Detail docname
-Parent Item,Element nadrzędny
-Parent Item Group,Grupa Elementu nadrzędnego
-Parent Item {0} must be not Stock Item and must be a Sales Item,Parent Item {0} must be not Stock Item and must be a Sales Item
-Parent Party Type,Parent Party Type
-Parent Sales Person,Parent Sales Person
-Parent Territory,Parent Territory
-Parent Website Page,Parent Website Page
-Parent Website Route,Parent Website Route
-Parent account can not be a ledger,Nadrzędne konto (Grupa) nie może być zwykłym kontem
-Parent account does not exist,Nadrzędne konto nie istnieje
-Parenttype,Parenttype
-Part-time,Part-time
-Partially Completed,Partially Completed
-Partly Billed,Partly Billed
-Partly Delivered,Partly Delivered
-Partner Target Detail,Partner Target Detail
-Partner Type,Partner Type
-Partner's Website,Partner's Website
-Party Type,Party Type
-Party Type Name,Party Type Name
-Passive,Passive
-Passport Number,Passport Number
-Password,Password
-Pay To / Recd From,Pay To / Recd From
-Payable,Payable
-Payables,Payables
-Payables Group,Payables Group
-Payment Days,Payment Days
-Payment Due Date,Payment Due Date
-Payment Period Based On Invoice Date,Payment Period Based On Invoice Date
-Payment Type,Payment Type
-Payment of salary for the month {0} and year {1},Payment of salary for the month {0} and year {1}
-Payment to Invoice Matching Tool,Payment to Invoice Matching Tool
-Payment to Invoice Matching Tool Detail,Payment to Invoice Matching Tool Detail
-Payments,Płatności
-Payments Made,Payments Made
-Payments Received,Payments Received
-Payments made during the digest period,Payments made during the digest period
-Payments received during the digest period,Payments received during the digest period
-Payroll Settings,Payroll Settings
-Pending,Pending
-Pending Amount,Pending Amount
-Pending Items {0} updated,Pending Items {0} updated
-Pending Review,Pending Review
-Pending SO Items For Purchase Request,Pending SO Items For Purchase Request
-Pension Funds,Pension Funds
-Percent Complete,Percent Complete
-Percentage Allocation,Percentage Allocation
-Percentage Allocation should be equal to 100%,Percentage Allocation should be equal to 100%
-Percentage variation in quantity to be allowed while receiving or delivering this item.,Procentowa wariacja w ilości dopuszczalna przy otrzymywaniu lub dostarczaniu tego produktu.
-Percentage you are allowed to receive or deliver more against the quantity ordered. For example: If you have ordered 100 units. and your Allowance is 10% then you are allowed to receive 110 units.,Percentage you are allowed to receive or deliver more against the quantity ordered. For example: If you have ordered 100 units. and your Allowance is 10% then you are allowed to receive 110 units.
-Performance appraisal.,Performance appraisal.
-Period,Okres
-Period Closing Voucher,Period Closing Voucher
-Periodicity,Periodicity
-Permanent Address,Permanent Address
-Permanent Address Is,Permanent Address Is
-Permission,Pozwolenie
-Personal,Personal
-Personal Details,Personal Details
-Personal Email,Personal Email
-Pharmaceutical,Pharmaceutical
-Pharmaceuticals,Pharmaceuticals
-Phone,Telefon
-Phone No,Nr telefonu
-Piecework,Piecework
-Pincode,Kod PIN
-Place of Issue,Place of Issue
-Plan for maintenance visits.,Plan for maintenance visits.
-Planned Qty,Planowana ilość
-"Planned Qty: Quantity, for which, Production Order has been raised, but is pending to be manufactured.","Planned Qty: Quantity, for which, Production Order has been raised, but is pending to be manufactured."
-Planned Quantity,Planowana ilość
-Planning,Planowanie
-Plant,Zakład
-Plant and Machinery,Plant and Machinery
-Please Enter Abbreviation or Short Name properly as it will be added as Suffix to all Account Heads.,Please Enter Abbreviation or Short Name properly as it will be added as Suffix to all Account Heads.
-Please add expense voucher details,Please add expense voucher details
-Please check 'Is Advance' against Account {0} if this is an advance entry.,Please check 'Is Advance' against Account {0} if this is an advance entry.
-Please click on 'Generate Schedule',Please click on 'Generate Schedule'
-Please click on 'Generate Schedule' to fetch Serial No added for Item {0},Please click on 'Generate Schedule' to fetch Serial No added for Item {0}
-Please click on 'Generate Schedule' to get schedule,Please click on 'Generate Schedule' to get schedule
-Please create Customer from Lead {0},Please create Customer from Lead {0}
-Please create Salary Structure for employee {0},Please create Salary Structure for employee {0}
-Please create new account from Chart of Accounts.,Please create new account from Chart of Accounts.
-Please do NOT create Account (Ledgers) for Customers and Suppliers. They are created directly from the Customer / Supplier masters.,Please do NOT create Account (Ledgers) for Customers and Suppliers. They are created directly from the Customer / Supplier masters.
-Please enter 'Expected Delivery Date',Please enter 'Expected Delivery Date'
-Please enter 'Is Subcontracted' as Yes or No,Please enter 'Is Subcontracted' as Yes or No
-Please enter 'Repeat on Day of Month' field value,Please enter 'Repeat on Day of Month' field value
-Please enter Account Receivable/Payable group in company master,Please enter Account Receivable/Payable group in company master
-Please enter Approving Role or Approving User,Please enter Approving Role or Approving User
-Please enter BOM for Item {0} at row {1},Please enter BOM for Item {0} at row {1}
-Please enter Company,Please enter Company
-Please enter Cost Center,Please enter Cost Center
-Please enter Delivery Note No or Sales Invoice No to proceed,Please enter Delivery Note No or Sales Invoice No to proceed
-Please enter Employee Id of this sales parson,Please enter Employee Id of this sales parson
-Please enter Expense Account,Wprowadź konto Wydatków
-Please enter Item Code to get batch no,Please enter Item Code to get batch no
-Please enter Item Code.,Please enter Item Code.
-Please enter Item first,Please enter Item first
-Please enter Maintaince Details first,Please enter Maintaince Details first
-Please enter Master Name once the account is created.,Please enter Master Name once the account is created.
-Please enter Planned Qty for Item {0} at row {1},Please enter Planned Qty for Item {0} at row {1}
-Please enter Production Item first,Please enter Production Item first
-Please enter Purchase Receipt No to proceed,Please enter Purchase Receipt No to proceed
-Please enter Reference date,Please enter Reference date
-Please enter Warehouse for which Material Request will be raised,Please enter Warehouse for which Material Request will be raised
-Please enter Write Off Account,Please enter Write Off Account
-Please enter atleast 1 invoice in the table,Please enter atleast 1 invoice in the table
-Please enter company first,Please enter company first
-Please enter company name first,Please enter company name first
-Please enter default Unit of Measure,Please enter default Unit of Measure
-Please enter default currency in Company Master,Please enter default currency in Company Master
-Please enter email address,Please enter email address
-Please enter item details,Please enter item details
-Please enter message before sending,Please enter message before sending
-Please enter parent account group for warehouse account,Please enter parent account group for warehouse account
-Please enter parent cost center,Please enter parent cost center
-Please enter quantity for Item {0},Please enter quantity for Item {0}
-Please enter relieving date.,Please enter relieving date.
-Please enter sales order in the above table,Please enter sales order in the above table
-Please enter valid Company Email,Please enter valid Company Email
-Please enter valid Email Id,Please enter valid Email Id
-Please enter valid Personal Email,Please enter valid Personal Email
-Please enter valid mobile nos,Please enter valid mobile nos
-Please install dropbox python module,Please install dropbox python module
-Please mention no of visits required,Please mention no of visits required
-Please pull items from Delivery Note,Please pull items from Delivery Note
-Please save the Newsletter before sending,Please save the Newsletter before sending
-Please save the document before generating maintenance schedule,Please save the document before generating maintenance schedule
-Please select Account first,Please select Account first
-Please select Bank Account,Wybierz konto Bank
-Please select Carry Forward if you also want to include previous fiscal year's balance leaves to this fiscal year,Please select Carry Forward if you also want to include previous fiscal year's balance leaves to this fiscal year
-Please select Category first,Please select Category first
-Please select Charge Type first,Please select Charge Type first
-Please select Fiscal Year,Wybierz Rok Podatkowy
-Please select Group or Ledger value,Please select Group or Ledger value
-Please select Incharge Person's name,Please select Incharge Person's name
-"Please select Item where ""Is Stock Item"" is ""No"" and ""Is Sales Item"" is ""Yes"" and there is no other Sales BOM","Please select Item where ""Is Stock Item"" is ""No"" and ""Is Sales Item"" is ""Yes"" and there is no other Sales BOM"
-Please select Price List,Please select Price List
-Please select Start Date and End Date for Item {0},Please select Start Date and End Date for Item {0}
-Please select a csv file,Please select a csv file
-Please select a valid csv file with data,Please select a valid csv file with data
-Please select a value for {0} quotation_to {1},Please select a value for {0} quotation_to {1}
-"Please select an ""Image"" first","Please select an ""Image"" first"
-Please select charge type first,
-Please select company first.,Please select company first.
-Please select item code,Please select item code
-Please select month and year,Please select month and year
-Please select prefix first,Please select prefix first
-Please select the document type first,Please select the document type first
-Please select weekly off day,Please select weekly off day
-Please select {0},Please select {0}
-Please select {0} first,Please select {0} first
-Please set Dropbox access keys in your site config,Please set Dropbox access keys in your site config
-Please set Google Drive access keys in {0},Please set Google Drive access keys in {0}
-Please set default Cash or Bank account in Mode of Payment {0},Please set default Cash or Bank account in Mode of Payment {0}
-Please set default value {0} in Company {0},Please set default value {0} in Company {0}
-Please set {0},Please set {0}
-Please setup Employee Naming System in Human Resource > HR Settings,Please setup Employee Naming System in Human Resource > HR Settings
-Please setup numbering series for Attendance via Setup > Numbering Series,Please setup numbering series for Attendance via Setup > Numbering Series
-Please setup your chart of accounts before you start Accounting Entries,Należy stworzyć własny Plan Kont zanim rozpocznie się księgowanie
-Please specify,Please specify
-Please specify Company,Please specify Company
-Please specify Company to proceed,Please specify Company to proceed
-Please specify Default Currency in Company Master and Global Defaults,Please specify Default Currency in Company Master and Global Defaults
-Please specify a,Please specify a
-Please specify a valid 'From Case No.',Please specify a valid 'From Case No.'
-Please specify a valid Row ID for {0} in row {1},Please specify a valid Row ID for {0} in row {1}
-Please specify either Quantity or Valuation Rate or both,Please specify either Quantity or Valuation Rate or both
-Please submit to update Leave Balance.,Please submit to update Leave Balance.
-Plot,Plot
-Plot By,Plot By
-Point of Sale,Punkt Sprzedaży
-Point-of-Sale Setting,Konfiguracja Punktu Sprzedaży
-Post Graduate,Post Graduate
-Postal,Postal
-Postal Expenses,Postal Expenses
-Posting Date,Data publikacji
-Posting Time,Czas publikacji
-Posting timestamp must be after {0},Posting timestamp must be after {0}
-Potential opportunities for selling.,Potencjalne okazje na sprzedaż.
-Preferred Billing Address,Preferred Billing Address
-Preferred Shipping Address,Preferred Shipping Address
-Prefix,Prefix
-Present,Present
-Prevdoc DocType,Prevdoc DocType
-Prevdoc Doctype,
-Preview,Preview
-Previous,Wstecz
-Previous Work Experience,Previous Work Experience
-Price,Cena
-Price / Discount,Cena / Rabat
-Price List,Cennik
-Price List Currency,Waluta cennika
-Price List Currency not selected,Price List Currency not selected
-Price List Exchange Rate,Price List Exchange Rate
-Price List Name,Nazwa cennika
-Price List Rate,Price List Rate
-Price List Rate (Company Currency),Price List Rate (Company Currency)
-Price List master.,Price List master.
-Price List must be applicable for Buying or Selling,Price List must be applicable for Buying or Selling
-Price List not selected,Price List not selected
-Price List {0} is disabled,Price List {0} is disabled
-Price or Discount,Price or Discount
-Pricing Rule,Pricing Rule
-Pricing Rule For Discount,Pricing Rule For Discount
-Pricing Rule For Price,Pricing Rule For Price
-Print Format Style,Print Format Style
-Print Heading,Nagłówek do druku
-Print Without Amount,Drukuj bez wartości
-Print and Stationary,Print and Stationary
-Printing and Branding,Printing and Branding
-Priority,Priorytet
-Private Equity,Private Equity
-Privilege Leave,Privilege Leave
-Probation,Probation
-Process Payroll,Process Payroll
-Produced,Produced
-Produced Quantity,Produced Quantity
-Product Enquiry,Product Enquiry
-Production,Produkcja
-Production Order,Zamówinie produkcji
-Production Order status is {0},Production Order status is {0}
-Production Order {0} must be cancelled before cancelling this Sales Order,Production Order {0} must be cancelled before cancelling this Sales Order
-Production Order {0} must be submitted,Production Order {0} must be submitted
-Production Orders,Production Orders
-Production Orders in Progress,Production Orders in Progress
-Production Plan Item,Production Plan Item
-Production Plan Items,Production Plan Items
-Production Plan Sales Order,Production Plan Sales Order
-Production Plan Sales Orders,Production Plan Sales Orders
-Production Planning Tool,Production Planning Tool
-Products,Produkty
-"Products will be sorted by weight-age in default searches. More the weight-age, higher the product will appear in the list.","Products will be sorted by weight-age in default searches. More the weight-age, higher the product will appear in the list."
-Profit and Loss,Profit and Loss
-Project,Projekt
-Project Costing,Project Costing
-Project Details,Project Details
-Project Manager,Project Manager
-Project Milestone,Project Milestone
-Project Milestones,Project Milestones
-Project Name,Nazwa projektu
-Project Start Date,Project Start Date
-Project Type,Project Type
-Project Value,Project Value
-Project activity / task.,Project activity / task.
-Project master.,Project master.
-Project will get saved and will be searchable with project name given,Project will get saved and will be searchable with project name given
-Project wise Stock Tracking,Project wise Stock Tracking
-Project-wise data is not available for Quotation,Project-wise data is not available for Quotation
-Projected,Projected
-Projected Qty,Prognozowana ilość
-Projects,Projekty
-Projects & System,Projects & System
-Prompt for Email on Submission of,Prompt for Email on Submission of
-Proposal Writing,Proposal Writing
-Provide email id registered in company,Provide email id registered in company
-Public,Public
-Publishing,Publishing
-Pull sales orders (pending to deliver) based on the above criteria,Pull sales orders (pending to deliver) based on the above criteria
-Purchase,Zakup
-Purchase / Manufacture Details,Purchase / Manufacture Details
-Purchase Analytics,Purchase Analytics
-Purchase Common,Purchase Common
-Purchase Details,Szczegóły zakupu
-Purchase Discounts,Purchase Discounts
-Purchase In Transit,Purchase In Transit
-Purchase Invoice,Purchase Invoice
-Purchase Invoice Advance,Purchase Invoice Advance
-Purchase Invoice Advances,Purchase Invoice Advances
-Purchase Invoice Item,Purchase Invoice Item
-Purchase Invoice Trends,Purchase Invoice Trends
-Purchase Invoice {0} is already submitted,Purchase Invoice {0} is already submitted
-Purchase Order,Zamówienie
-Purchase Order Date,Data zamówienia
-Purchase Order Item,Purchase Order Item
-Purchase Order Item No,Purchase Order Item No
-Purchase Order Item Supplied,Purchase Order Item Supplied
-Purchase Order Items,Purchase Order Items
-Purchase Order Items Supplied,Purchase Order Items Supplied
-Purchase Order Items To Be Billed,Purchase Order Items To Be Billed
-Purchase Order Items To Be Received,Purchase Order Items To Be Received
-Purchase Order Message,Purchase Order Message
-Purchase Order Required,Purchase Order Required
-Purchase Order Trends,Purchase Order Trends
-Purchase Order number required for Item {0},Purchase Order number required for Item {0}
-Purchase Order {0} is 'Stopped',Purchase Order {0} is 'Stopped'
-Purchase Order {0} is not submitted,Purchase Order {0} is not submitted
-Purchase Orders given to Suppliers.,Purchase Orders given to Suppliers.
-Purchase Receipt,Dowód zakupu
-Purchase Receipt Item,Purchase Receipt Item
-Purchase Receipt Item Supplied,Purchase Receipt Item Supplied
-Purchase Receipt Item Supplieds,Purchase Receipt Item Supplieds
-Purchase Receipt Items,Purchase Receipt Items
-Purchase Receipt Message,Purchase Receipt Message
-Purchase Receipt No,Nr dowodu zakupu
-Purchase Receipt Required,Purchase Receipt Required
-Purchase Receipt Trends,Purchase Receipt Trends
-Purchase Receipt number required for Item {0},Purchase Receipt number required for Item {0}
-Purchase Receipt {0} is not submitted,Purchase Receipt {0} is not submitted
-Purchase Register,Purchase Register
-Purchase Return,Zwrot zakupu
-Purchase Returned,Purchase Returned
-Purchase Taxes and Charges,Purchase Taxes and Charges
-Purchase Taxes and Charges Master,Purchase Taxes and Charges Master
-Purchse Order number required for Item {0},Purchse Order number required for Item {0}
-Purpose,Cel
-Purpose must be one of {0},Purpose must be one of {0}
-QA Inspection,Inspecja kontroli jakości
-Qty,Ilość
-Qty Consumed Per Unit,Qty Consumed Per Unit
-Qty To Manufacture,Qty To Manufacture
-Qty as per Stock UOM,Qty as per Stock UOM
-Qty to Deliver,Qty to Deliver
-Qty to Order,Qty to Order
-Qty to Receive,Qty to Receive
-Qty to Transfer,Qty to Transfer
-Qualification,Qualification
-Quality,Jakość
-Quality Inspection,Kontrola jakości
-Quality Inspection Parameters,Parametry kontroli jakości
-Quality Inspection Reading,Odczyt kontroli jakości
-Quality Inspection Readings,Odczyty kontroli jakości
-Quality Inspection required for Item {0},Quality Inspection required for Item {0}
-Quality Management,Quality Management
-Quantity,Ilość
-Quantity Requested for Purchase,Quantity Requested for Purchase
-Quantity and Rate,Quantity and Rate
-Quantity and Warehouse,Ilość i magazyn
-Quantity cannot be a fraction in row {0},Quantity cannot be a fraction in row {0}
-Quantity for Item {0} must be less than {1},Quantity for Item {0} must be less than {1}
-Quantity in row {0} ({1}) must be same as manufactured quantity {2},Quantity in row {0} ({1}) must be same as manufactured quantity {2}
-Quantity of item obtained after manufacturing / repacking from given quantities of raw materials,Ilość produktu otrzymanego po produkcji / przepakowaniu z podanych ilości surowców
-Quantity required for Item {0} in row {1},Quantity required for Item {0} in row {1}
-Quarter,Kwartał
-Quarterly,Kwartalnie
-Quick Help,Szybka pomoc
-Quotation,Wycena
-Quotation Date,Data wyceny
-Quotation Item,Przedmiot wyceny
-Quotation Items,Przedmioty wyceny
-Quotation Lost Reason,Quotation Lost Reason
-Quotation Message,Quotation Message
-Quotation To,Wycena dla
-Quotation Trends,Quotation Trends
-Quotation {0} is cancelled,Quotation {0} is cancelled
-Quotation {0} not of type {1},Quotation {0} not of type {1}
-Quotations received from Suppliers.,Quotations received from Suppliers.
-Quotes to Leads or Customers.,Quotes to Leads or Customers.
-Raise Material Request when stock reaches re-order level,Raise Material Request when stock reaches re-order level
-Raised By,Raised By
-Raised By (Email),Raised By (Email)
-Random,Losowy
-Range,Przedział
-Rate,Stawka
-Rate ,Stawka 
-Rate (%),Stawka (%)
-Rate (Company Currency),Rate (Company Currency)
-Rate Of Materials Based On,Rate Of Materials Based On
-Rate and Amount,Rate and Amount
-Rate at which Customer Currency is converted to customer's base currency,Rate at which Customer Currency is converted to customer's base currency
-Rate at which Price list currency is converted to company's base currency,Rate at which Price list currency is converted to company's base currency
-Rate at which Price list currency is converted to customer's base currency,Rate at which Price list currency is converted to customer's base currency
-Rate at which customer's currency is converted to company's base currency,Rate at which customer's currency is converted to company's base currency
-Rate at which supplier's currency is converted to company's base currency,Rate at which supplier's currency is converted to company's base currency
-Rate at which this tax is applied,Rate at which this tax is applied
-Raw Material,Surowiec
-Raw Material Item Code,Raw Material Item Code
-Raw Materials Supplied,Dostarczone surowce
-Raw Materials Supplied Cost,Koszt dostarczonych surowców
-Raw material cannot be same as main Item,Raw material cannot be same as main Item
-Re-Order Level,Poziom dla ponownego zamówienia
-Re-Order Qty,Ilość ponownego zamówienia
-Re-order,Ponowne zamówienie
-Re-order Level,Poziom dla ponownego zamówienia
-Re-order Qty,Ilość ponownego zamówienia
-Read,Read
-Reading 1,Odczyt 1
-Reading 10,Odczyt 10
-Reading 2,Odczyt 2
-Reading 3,Odczyt 3
-Reading 4,Odczyt 4
-Reading 5,Odczyt 5
-Reading 6,Odczyt 6
-Reading 7,Odczyt 7
-Reading 8,Odczyt 8
-Reading 9,Odczyt 9
-Real Estate,Real Estate
-Reason,Reason
-Reason for Leaving,Reason for Leaving
-Reason for Resignation,Reason for Resignation
-Reason for losing,Reason for losing
-Recd Quantity,Recd Quantity
-Receivable,Receivable
-Receivable / Payable account will be identified based on the field Master Type,Receivable / Payable account will be identified based on the field Master Type
-Receivables,Receivables
-Receivables / Payables,Receivables / Payables
-Receivables Group,Receivables Group
-Received Date,Received Date
-Received Items To Be Billed,Received Items To Be Billed
-Received Qty,Received Qty
-Received and Accepted,Received and Accepted
-Receiver List,Receiver List
-Receiver List is empty. Please create Receiver List,Receiver List is empty. Please create Receiver List
-Receiver Parameter,Receiver Parameter
-Recipients,Recipients
-Reconcile,Reconcile
-Reconciliation Data,Reconciliation Data
-Reconciliation HTML,Reconciliation HTML
-Reconciliation JSON,Reconciliation JSON
-Record item movement.,Zapisz ruch produktu.
-Recurring Id,Recurring Id
-Recurring Invoice,Recurring Invoice
-Recurring Type,Recurring Type
-Reduce Deduction for Leave Without Pay (LWP),Reduce Deduction for Leave Without Pay (LWP)
-Reduce Earning for Leave Without Pay (LWP),Reduce Earning for Leave Without Pay (LWP)
-Ref Code,Ref Code
-Ref SQ,Ref SQ
-Reference,Reference
-Reference #{0} dated {1},Reference #{0} dated {1}
-Reference Date,Reference Date
-Reference Name,Reference Name
-Reference No & Reference Date is required for {0},Reference No & Reference Date is required for {0}
-Reference No is mandatory if you entered Reference Date,Reference No is mandatory if you entered Reference Date
-Reference Number,Reference Number
-Reference Row #,Reference Row #
-Refresh,Odśwież
-Registration Details,Registration Details
-Registration Info,Registration Info
-Rejected,Rejected
-Rejected Quantity,Rejected Quantity
-Rejected Serial No,Rejected Serial No
-Rejected Warehouse,Rejected Warehouse
-Rejected Warehouse is mandatory against regected item,Rejected Warehouse is mandatory against regected item
-Relation,Relation
-Relieving Date,Relieving Date
-Relieving Date must be greater than Date of Joining,Relieving Date must be greater than Date of Joining
-Remark,Remark
-Remarks,Uwagi
-Rename,Zmień nazwę
-Rename Log,Rename Log
-Rename Tool,Rename Tool
-Rent Cost,Rent Cost
-Rent per hour,Rent per hour
-Rented,Rented
-Repeat on Day of Month,Repeat on Day of Month
-Replace,Replace
-Replace Item / BOM in all BOMs,Replace Item / BOM in all BOMs
-Replied,Replied
-Report Date,Data raportu
-Report Type,Typ raportu
-Report Type is mandatory,Typ raportu jest wymagany
-Reports to,Reports to
-Reqd By Date,Reqd By Date
-Request Type,Request Type
-Request for Information,Request for Information
-Request for purchase.,Request for purchase.
-Requested,Requested
-Requested For,Requested For
-Requested Items To Be Ordered,Requested Items To Be Ordered
-Requested Items To Be Transferred,Requested Items To Be Transferred
-Requested Qty,Requested Qty
-"Requested Qty: Quantity requested for purchase, but not ordered.","Requested Qty: Quantity requested for purchase, but not ordered."
-Requests for items.,Zamówienia produktów.
-Required By,Required By
-Required Date,Required Date
-Required Qty,Wymagana ilość
-Required only for sample item.,Required only for sample item.
-Required raw materials issued to the supplier for producing a sub - contracted item.,Required raw materials issued to the supplier for producing a sub - contracted item.
-Research,Badania
-Research & Development,Badania i rozwój
-Researcher,Researcher
-Reseller,Reseller
-Reserved,Zarezerwowany
-Reserved Qty,Zarezerwowana ilość
-"Reserved Qty: Quantity ordered for sale, but not delivered.","Reserved Qty: Quantity ordered for sale, but not delivered."
-Reserved Quantity,Zarezerwowana ilość
-Reserved Warehouse,Reserved Warehouse
-Reserved Warehouse in Sales Order / Finished Goods Warehouse,Reserved Warehouse in Sales Order / Finished Goods Warehouse
-Reserved Warehouse is missing in Sales Order,Reserved Warehouse is missing in Sales Order
-Reserved Warehouse required for stock Item {0} in row {1},Reserved Warehouse required for stock Item {0} in row {1}
-Reserved warehouse required for stock item {0},Reserved warehouse required for stock item {0}
-Reserves and Surplus,Reserves and Surplus
-Reset Filters,Reset Filters
-Resignation Letter Date,Resignation Letter Date
-Resolution,Resolution
-Resolution Date,Resolution Date
-Resolution Details,Resolution Details
-Resolved By,Resolved By
-Rest Of The World,Rest Of The World
-Retail,Retail
-Retail & Wholesale,Retail & Wholesale
-Retailer,Retailer
-Review Date,Review Date
-Rgt,Rgt
-Role Allowed to edit frozen stock,Role Allowed to edit frozen stock
-Role that is allowed to submit transactions that exceed credit limits set.,Role that is allowed to submit transactions that exceed credit limits set.
-Root Type,Root Type
-Root Type is mandatory,Root Type is mandatory
-Root account can not be deleted,Root account can not be deleted
-Root cannot be edited.,Root cannot be edited.
-Root cannot have a parent cost center,Root cannot have a parent cost center
-Rounded Off,Rounded Off
-Rounded Total,Rounded Total
-Rounded Total (Company Currency),Rounded Total (Company Currency)
-Row # ,Rząd #
-Row # {0}: ,Rząd # {0}:
-Row {0}: Account does not match with \						Purchase Invoice Credit To account,Row {0}: Account does not match with \						Purchase Invoice Credit To account
-Row {0}: Account does not match with \						Sales Invoice Debit To account,Row {0}: Account does not match with \						Sales Invoice Debit To account
-Row {0}: Credit entry can not be linked with a Purchase Invoice,Row {0}: Credit entry can not be linked with a Purchase Invoice
-Row {0}: Debit entry can not be linked with a Sales Invoice,Row {0}: Debit entry can not be linked with a Sales Invoice
-"Row {0}: To set {1} periodicity, difference between from and to date \						must be greater than or equal to {2}","Row {0}: To set {1} periodicity, difference between from and to date \						must be greater than or equal to {2}"
-Row {0}:Start Date must be before End Date,Row {0}:Start Date must be before End Date
-Rules for adding shipping costs.,Rules for adding shipping costs.
-Rules for applying pricing and discount.,Rules for applying pricing and discount.
-Rules to calculate shipping amount for a sale,Rules to calculate shipping amount for a sale
-S.O. No.,S.O. No.
-SMS Center,SMS Center
-SMS Control,SMS Control
-SMS Gateway URL,SMS Gateway URL
-SMS Log,SMS Log
-SMS Parameter,SMS Parameter
-SMS Sender Name,SMS Sender Name
-SMS Settings,SMS Settings
-SO Date,SO Date
-SO Pending Qty,SO Pending Qty
-SO Qty,SO Qty
-Salary,Pensja
-Salary Information,Salary Information
-Salary Manager,Salary Manager
-Salary Mode,Salary Mode
-Salary Slip,Salary Slip
-Salary Slip Deduction,Salary Slip Deduction
-Salary Slip Earning,Salary Slip Earning
-Salary Slip of employee {0} already created for this month,Salary Slip of employee {0} already created for this month
-Salary Structure,Salary Structure
-Salary Structure Deduction,Salary Structure Deduction
-Salary Structure Earning,Salary Structure Earning
-Salary Structure Earnings,Salary Structure Earnings
-Salary breakup based on Earning and Deduction.,Salary breakup based on Earning and Deduction.
-Salary components.,Salary components.
-Salary template master.,Salary template master.
-Sales,Sprzedaż
-Sales Analytics,Analityka sprzedaży
-Sales BOM,Sales BOM
-Sales BOM Help,Sales BOM Help
-Sales BOM Item,Sales BOM Item
-Sales BOM Items,Sales BOM Items
-Sales Browser,Sales Browser
-Sales Details,Szczegóły sprzedaży
-Sales Discounts,Sales Discounts
-Sales Email Settings,Sales Email Settings
-Sales Expenses,Koszty Sprzedaży
-Sales Extras,Sales Extras
-Sales Funnel,Sales Funnel
-Sales Invoice,Sales Invoice
-Sales Invoice Advance,Sales Invoice Advance
-Sales Invoice Item,Sales Invoice Item
-Sales Invoice Items,Sales Invoice Items
-Sales Invoice Message,Sales Invoice Message
-Sales Invoice No,Nr faktury sprzedażowej
-Sales Invoice Trends,Sales Invoice Trends
-Sales Invoice {0} has already been submitted,Faktura Sprzedaży {0} została już wprowadzona
-Sales Invoice {0} must be cancelled before cancelling this Sales Order,Faktura Sprzedaży {0} powinna być anulowana przed anulowaniem samego Zlecenia Sprzedaży
-Sales Order,Zlecenie sprzedaży
-Sales Order Date,Data Zlecenia
-Sales Order Item,Pozycja Zlecenia Sprzedaży
-Sales Order Items,Pozycje Zlecenia Sprzedaży
-Sales Order Message,Informacje Zlecenia Sprzedaży
-Sales Order No,Nr Zlecenia Sprzedaży
-Sales Order Required,Sales Order Required
-Sales Order Trends,Sales Order Trends
-Sales Order required for Item {0},Zlecenie Sprzedaży jest wymagane dla Elementu {0}
-Sales Order {0} is not submitted,Zlecenie Sprzedaży {0} nie jest jeszcze złożone
-Sales Order {0} is not valid,Zlecenie Sprzedaży {0} jest niepoprawne
-Sales Order {0} is stopped,Zlecenie Sprzedaży {0} jest wstrzymane
-Sales Partner,Sales Partner
-Sales Partner Name,Sales Partner Name
-Sales Partner Target,Sales Partner Target
-Sales Partners Commission,Sales Partners Commission
-Sales Person,Sales Person
-Sales Person Name,Sales Person Name
-Sales Person Target Variance Item Group-Wise,Sales Person Target Variance Item Group-Wise
-Sales Person Targets,Sales Person Targets
-Sales Person-wise Transaction Summary,Sales Person-wise Transaction Summary
-Sales Register,Sales Register
-Sales Return,Zwrot sprzedaży
-Sales Returned,Sprzedaże zwrócone
-Sales Taxes and Charges,Sales Taxes and Charges
-Sales Taxes and Charges Master,Sales Taxes and Charges Master
-Sales Team,Sales Team
-Sales Team Details,Sales Team Details
-Sales Team1,Sales Team1
-Sales and Purchase,Sales and Purchase
-Sales campaigns.,Sales campaigns.
-Salutation,Salutation
-Sample Size,Wielkość próby
-Sanctioned Amount,Sanctioned Amount
-Saturday,Sobota
-Schedule,Harmonogram
-Schedule Date,Schedule Date
-Schedule Details,Schedule Details
-Scheduled,Zaplanowane
-Scheduled Date,Scheduled Date
-Scheduled to send to {0},Scheduled to send to {0}
-Scheduled to send to {0} recipients,Scheduled to send to {0} recipients
-Scheduler Failed Events,Scheduler Failed Events
-School/University,School/University
-Score (0-5),Score (0-5)
-Score Earned,Score Earned
-Score must be less than or equal to 5,Score must be less than or equal to 5
-Scrap %,Scrap %
-Seasonality for setting budgets.,Seasonality for setting budgets.
-Secretary,Secretary
-Secured Loans,Secured Loans
-Securities & Commodity Exchanges,Securities & Commodity Exchanges
-Securities and Deposits,Securities and Deposits
-"See ""Rate Of Materials Based On"" in Costing Section","See ""Rate Of Materials Based On"" in Costing Section"
-"Select ""Yes"" for sub - contracting items","Select ""Yes"" for sub - contracting items"
-"Select ""Yes"" if this item is used for some internal purpose in your company.",Wybierz “Tak” jeśli produkt jest używany w celach wewnętrznych w firmie.
-"Select ""Yes"" if this item represents some work like training, designing, consulting etc.","Wybierz “Tak” jeśli produkt to jakaś forma usługi/pracy, np. szkolenie, doradztwo"
-"Select ""Yes"" if you are maintaining stock of this item in your Inventory.",Wybierz “Tak” jeśli produkt jest przechowywany w magazynie.
-"Select ""Yes"" if you supply raw materials to your supplier to manufacture this item.",Wybierz “Tak” jeśli dostarczasz sutowce swojemu dostawcy w celu wyprodukowania tego produktu.
-Select Budget Distribution to unevenly distribute targets across months.,Select Budget Distribution to unevenly distribute targets across months.
-"Select Budget Distribution, if you want to track based on seasonality.","Select Budget Distribution, if you want to track based on seasonality."
-Select DocType,Select DocType
-Select Items,Wybierz Elementy
-Select Purchase Receipts,Select Purchase Receipts
-Select Sales Orders,Select Sales Orders
-Select Sales Orders from which you want to create Production Orders.,Select Sales Orders from which you want to create Production Orders.
-Select Time Logs and Submit to create a new Sales Invoice.,Select Time Logs and Submit to create a new Sales Invoice.
-Select Transaction,Select Transaction
-Select Your Language,Wybierz Swój Język
-Select account head of the bank where cheque was deposited.,Select account head of the bank where cheque was deposited.
-Select company name first.,Select company name first.
-Select template from which you want to get the Goals,Select template from which you want to get the Goals
-Select the Employee for whom you are creating the Appraisal.,Select the Employee for whom you are creating the Appraisal.
-Select the period when the invoice will be generated automatically,Select the period when the invoice will be generated automatically
-Select the relevant company name if you have multiple companies,Select the relevant company name if you have multiple companies
-Select the relevant company name if you have multiple companies.,Select the relevant company name if you have multiple companies.
-Select who you want to send this newsletter to,Select who you want to send this newsletter to
-Select your home country and check the timezone and currency.,Wybierz kraj oraz sprawdź strefę czasową i walutę
-"Selecting ""Yes"" will allow this item to appear in Purchase Order , Purchase Receipt.",Wybranie “Tak” pozwoli na dostępność tego produktu w Zamówieniach i Potwierdzeniach Odbioru
-"Selecting ""Yes"" will allow this item to figure in Sales Order, Delivery Note","Selecting ""Yes"" will allow this item to figure in Sales Order, Delivery Note"
-"Selecting ""Yes"" will allow you to create Bill of Material showing raw material and operational costs incurred to manufacture this item.","Selecting ""Yes"" will allow you to create Bill of Material showing raw material and operational costs incurred to manufacture this item."
-"Selecting ""Yes"" will allow you to make a Production Order for this item.","Selecting ""Yes"" will allow you to make a Production Order for this item."
-"Selecting ""Yes"" will give a unique identity to each entity of this item which can be viewed in the Serial No master.","Selecting ""Yes"" will give a unique identity to each entity of this item which can be viewed in the Serial No master."
-Selling,Sprzedaż
-Selling Settings,Selling Settings
-Send,Wyślij
-Send Autoreply,Send Autoreply
-Send Email,Send Email
-Send From,Send From
-Send Notifications To,Send Notifications To
-Send Now,Send Now
-Send SMS,Send SMS
-Send To,Send To
-Send To Type,Send To Type
-Send mass SMS to your contacts,Send mass SMS to your contacts
-Send to this list,Send to this list
-Sender Name,Sender Name
-Sent On,Sent On
-Separate production order will be created for each finished good item.,Separate production order will be created for each finished good item.
-Serial No,Nr seryjny
-Serial No / Batch,Serial No / Batch
-Serial No Details,Szczegóły numeru seryjnego
-Serial No Service Contract Expiry,Serial No Service Contract Expiry
-Serial No Status,Serial No Status
-Serial No Warranty Expiry,Serial No Warranty Expiry
-Serial No is mandatory for Item {0},Serial No is mandatory for Item {0}
-Serial No {0} created,Serial No {0} created
-Serial No {0} does not belong to Delivery Note {1},Serial No {0} does not belong to Delivery Note {1}
-Serial No {0} does not belong to Item {1},Serial No {0} does not belong to Item {1}
-Serial No {0} does not belong to Warehouse {1},Serial No {0} does not belong to Warehouse {1}
-Serial No {0} does not exist,Serial No {0} does not exist
-Serial No {0} has already been received,Serial No {0} has already been received
-Serial No {0} is under maintenance contract upto {1},Serial No {0} is under maintenance contract upto {1}
-Serial No {0} is under warranty upto {1},Serial No {0} is under warranty upto {1}
-Serial No {0} not in stock,Serial No {0} not in stock
-Serial No {0} quantity {1} cannot be a fraction,Serial No {0} quantity {1} cannot be a fraction
-Serial No {0} status must be 'Available' to Deliver,Serial No {0} status must be 'Available' to Deliver
-Serial Nos Required for Serialized Item {0},Serial Nos Required for Serialized Item {0}
-Serial Number Series,Serial Number Series
-Serial number {0} entered more than once,Serial number {0} entered more than once
-Serialized Item {0} cannot be updated \					using Stock Reconciliation,Serialized Item {0} cannot be updated \					using Stock Reconciliation
-Series,Seria
-Series List for this Transaction,Series List for this Transaction
-Series Updated,Series Updated
-Series Updated Successfully,Series Updated Successfully
-Series is mandatory,Series is mandatory
-Series {0} already used in {1},Series {0} already used in {1}
-Service,Usługa
-Service Address,Service Address
-Services,Usługi
-Set,Zbiór
-"Set Default Values like Company, Currency, Current Fiscal Year, etc.","Set Default Values like Company, Currency, Current Fiscal Year, etc."
-Set Item Group-wise budgets on this Territory. You can also include seasonality by setting the Distribution.,Set Item Group-wise budgets on this Territory. You can also include seasonality by setting the Distribution.
-Set as Default,Set as Default
-Set as Lost,Set as Lost
-Set prefix for numbering series on your transactions,Set prefix for numbering series on your transactions
-Set targets Item Group-wise for this Sales Person.,Set targets Item Group-wise for this Sales Person.
-Setting Account Type helps in selecting this Account in transactions.,Setting Account Type helps in selecting this Account in transactions.
-Setting up...,Setting up...
-Settings,Settings
-Settings for HR Module,Settings for HR Module
-"Settings to extract Job Applicants from a mailbox e.g. ""jobs@example.com""","Settings to extract Job Applicants from a mailbox e.g. ""jobs@example.com"""
-Setup,Ustawienia
-Setup Already Complete!!,Setup Already Complete!!
-Setup Complete,Setup Complete
-Setup Series,Setup Series
-Setup Wizard,Setup Wizard
-Setup incoming server for jobs email id. (e.g. jobs@example.com),Setup incoming server for jobs email id. (e.g. jobs@example.com)
-Setup incoming server for sales email id. (e.g. sales@example.com),Setup incoming server for sales email id. (e.g. sales@example.com)
-Setup incoming server for support email id. (e.g. support@example.com),Setup incoming server for support email id. (e.g. support@example.com)
-Share,Podziel się
-Share With,Podziel się z
-Shareholders Funds,Shareholders Funds
-Shipments to customers.,Dostawy do klientów.
-Shipping,Dostawa
-Shipping Account,Shipping Account
-Shipping Address,Adres dostawy
-Shipping Amount,Shipping Amount
-Shipping Rule,Shipping Rule
-Shipping Rule Condition,Shipping Rule Condition
-Shipping Rule Conditions,Shipping Rule Conditions
-Shipping Rule Label,Shipping Rule Label
-Shop,Sklep
-Shopping Cart,Koszyk
-Short biography for website and other publications.,Short biography for website and other publications.
-"Show ""In Stock"" or ""Not in Stock"" based on stock available in this warehouse.","Show ""In Stock"" or ""Not in Stock"" based on stock available in this warehouse."
-"Show / Hide features like Serial Nos, POS etc.","Show / Hide features like Serial Nos, POS etc."
-Show In Website,Pokaż na stronie internetowej
-Show a slideshow at the top of the page,Show a slideshow at the top of the page
-Show in Website,
-Show this slideshow at the top of the page,Show this slideshow at the top of the page
-Sick Leave,Sick Leave
-Signature,Podpis
-Signature to be appended at the end of every email,Signature to be appended at the end of every email
-Single,Pojedynczy
-Single unit of an Item.,Jednostka produktu.
-Sit tight while your system is being setup. This may take a few moments.,Sit tight while your system is being setup. This may take a few moments.
-Slideshow,Slideshow
-Soap & Detergent,Soap & Detergent
-Software,Oprogramowanie
-Software Developer,Programista
-"Sorry, Serial Nos cannot be merged","Sorry, Serial Nos cannot be merged"
-"Sorry, companies cannot be merged","Sorry, companies cannot be merged"
-Source,Źródło
-Source File,Source File
-Source Warehouse,Magazyn źródłowy
-Source and target warehouse cannot be same for row {0},Source and target warehouse cannot be same for row {0}
-Source of Funds (Liabilities),Source of Funds (Liabilities)
-Source warehouse is mandatory for row {0},Source warehouse is mandatory for row {0}
-Spartan,Spartan
-"Special Characters except ""-"" and ""/"" not allowed in naming series","Special Characters except ""-"" and ""/"" not allowed in naming series"
-Specification Details,Szczegóły specyfikacji
-Specifications,Specifications
-"Specify a list of Territories, for which, this Price List is valid","Lista terytoriów, na których cennik jest obowiązujący"
-"Specify a list of Territories, for which, this Shipping Rule is valid","Specify a list of Territories, for which, this Shipping Rule is valid"
-"Specify a list of Territories, for which, this Taxes Master is valid","Specify a list of Territories, for which, this Taxes Master is valid"
-"Specify the operations, operating cost and give a unique Operation no to your operations.","Specify the operations, operating cost and give a unique Operation no to your operations."
-Split Delivery Note into packages.,Split Delivery Note into packages.
-Sports,Sports
-Standard,Standard
-Standard Buying,Standard Buying
-Standard Rate,Standard Rate
-Standard Reports,Raporty standardowe
-Standard Selling,Standard Selling
-Standard contract terms for Sales or Purchase.,Standard contract terms for Sales or Purchase.
-Start,Start
-Start Date,Start Date
-Start date of current invoice's period,Start date of current invoice's period
-Start date should be less than end date for Item {0},Start date should be less than end date for Item {0}
-State,Stan
-Static Parameters,Static Parameters
-Status,Status
-Status must be one of {0},Status must be one of {0}
-Status of {0} {1} is now {2},Status of {0} {1} is now {2}
-Status updated to {0},Status updated to {0}
-Statutory info and other general information about your Supplier,Statutory info and other general information about your Supplier
-Stay Updated,Stay Updated
-Stock,Magazyn
-Stock Adjustment,Stock Adjustment
-Stock Adjustment Account,Stock Adjustment Account
-Stock Ageing,Stock Ageing
-Stock Analytics,Analityka magazynu
-Stock Assets,Stock Assets
-Stock Balance,Stock Balance
-Stock Entries already created for Production Order ,Stock Entries already created for Production Order 
-Stock Entry,Dokument magazynowy
-Stock Entry Detail,Szczególy wpisu magazynowego
-Stock Expenses,Stock Expenses
-Stock Frozen Upto,Stock Frozen Upto
-Stock Ledger,Stock Ledger
-Stock Ledger Entry,Stock Ledger Entry
-Stock Ledger entries balances updated,Stock Ledger entries balances updated
-Stock Level,Stock Level
-Stock Liabilities,Stock Liabilities
-Stock Projected Qty,Stock Projected Qty
-Stock Queue (FIFO),Stock Queue (FIFO)
-Stock Received But Not Billed,Stock Received But Not Billed
-Stock Reconcilation Data,Stock Reconcilation Data
-Stock Reconcilation Template,Stock Reconcilation Template
-Stock Reconciliation,Stock Reconciliation
-"Stock Reconciliation can be used to update the stock on a particular date, usually as per physical inventory.","Stock Reconciliation can be used to update the stock on a particular date, usually as per physical inventory."
-Stock Settings,Stock Settings
-Stock UOM,Stock UOM
-Stock UOM Replace Utility,Stock UOM Replace Utility
-Stock UOM updatd for Item {0},Stock UOM updatd for Item {0}
-Stock Uom,
-Stock Value,Stock Value
-Stock Value Difference,Stock Value Difference
-Stock balances updated,Stock balances updated
-Stock cannot be updated against Delivery Note {0},Stock cannot be updated against Delivery Note {0}
-Stock entries exist against warehouse {0} cannot re-assign or modify 'Master Name',Stock entries exist against warehouse {0} cannot re-assign or modify 'Master Name'
-Stop,Stop
-Stop Birthday Reminders,Stop Birthday Reminders
-Stop Material Request,Stop Material Request
-Stop users from making Leave Applications on following days.,Stop users from making Leave Applications on following days.
-Stop!,Stop!
-Stopped,Stopped
-Stopped order cannot be cancelled. Unstop to cancel.,Stopped order cannot be cancelled. Unstop to cancel.
-Stores,Stores
-Stub,Stub
-Sub Assemblies,Sub Assemblies
-"Sub-currency. For e.g. ""Cent""","Sub-currency. For e.g. ""Cent"""
-Subcontract,Zlecenie
-Subject,Temat
-Submit Salary Slip,Submit Salary Slip
-Submit all salary slips for the above selected criteria,Submit all salary slips for the above selected criteria
-Submit this Production Order for further processing.,Submit this Production Order for further processing.
-Submitted,Submitted
-Subsidiary,Subsidiary
-Successful: ,Successful: 
-Successfully allocated,Successfully allocated
-Suggestions,Sugestie
-Sunday,Niedziela
-Supplier,Dostawca
-Supplier (Payable) Account,Supplier (Payable) Account
-Supplier (vendor) name as entered in supplier master,Supplier (vendor) name as entered in supplier master
-Supplier Account,Supplier Account
-Supplier Account Head,Supplier Account Head
-Supplier Address,Adres dostawcy
-Supplier Addresses and Contacts,Supplier Addresses and Contacts
-Supplier Details,Szczegóły dostawcy
-Supplier Intro,Supplier Intro
-Supplier Invoice Date,Supplier Invoice Date
-Supplier Invoice No,Supplier Invoice No
-Supplier Name,Nazwa dostawcy
-Supplier Naming By,Supplier Naming By
-Supplier Part Number,Numer katalogowy dostawcy
-Supplier Quotation,Supplier Quotation
-Supplier Quotation Item,Supplier Quotation Item
-Supplier Reference,Supplier Reference
-Supplier Type,Typ dostawcy
-Supplier Type / Supplier,Supplier Type / Supplier
-Supplier Type master.,Supplier Type master.
-Supplier Warehouse,Magazyn dostawcy
-Supplier Warehouse mandatory for sub-contracted Purchase Receipt,Supplier Warehouse mandatory for sub-contracted Purchase Receipt
-Supplier database.,Supplier database.
-Supplier master.,Supplier master.
-Supplier warehouse where you have issued raw materials for sub - contracting,Supplier warehouse where you have issued raw materials for sub - contracting
-Supplier-Wise Sales Analytics,Supplier-Wise Sales Analytics
-Support,Wsparcie
-Support Analtyics,Support Analtyics
-Support Analytics,Support Analytics
-Support Email,Support Email
-Support Email Settings,Support Email Settings
-Support Password,Support Password
-Support Ticket,Support Ticket
-Support queries from customers.,Support queries from customers.
-Symbol,Symbol
-Sync Support Mails,Sync Support Mails
-Sync with Dropbox,Sync with Dropbox
-Sync with Google Drive,Sync with Google Drive
-System,System
-System Settings,Ustawienia Systemowe
-"System User (login) ID. If set, it will become default for all HR forms.","System User (login) ID. If set, it will become default for all HR forms."
-Target  Amount,Target  Amount
-Target Detail,Target Detail
-Target Details,Target Details
-Target Details1,Target Details1
-Target Distribution,Target Distribution
-Target On,Target On
-Target Qty,Target Qty
-Target Warehouse,Target Warehouse
-Target warehouse in row {0} must be same as Production Order,Target warehouse in row {0} must be same as Production Order
-Target warehouse is mandatory for row {0},Target warehouse is mandatory for row {0}
-Task,Task
-Task Details,Task Details
-Tasks,Tasks
-Tax,Podatek
-Tax Amount After Discount Amount,Tax Amount After Discount Amount
-Tax Assets,Tax Assets
-Tax Category can not be 'Valuation' or 'Valuation and Total' as all items are non-stock items,Tax Category can not be 'Valuation' or 'Valuation and Total' as all items are non-stock items
-Tax Rate,Stawka podatku
-Tax and other salary deductions.,Tax and other salary deductions.
-Tax detail table fetched from item master as a string and stored in this field.Used for Taxes and Charges,Tax detail table fetched from item master as a string and stored in this field.Used for Taxes and Charges
-Tax template for buying transactions.,Tax template for buying transactions.
-Tax template for selling transactions.,Tax template for selling transactions.
-Taxable,Taxable
-Taxes and Charges,Podatki i opłaty
-Taxes and Charges Added,Taxes and Charges Added
-Taxes and Charges Added (Company Currency),Taxes and Charges Added (Company Currency)
-Taxes and Charges Calculation,Taxes and Charges Calculation
-Taxes and Charges Deducted,Taxes and Charges Deducted
-Taxes and Charges Deducted (Company Currency),Taxes and Charges Deducted (Company Currency)
-Taxes and Charges Total,Taxes and Charges Total
-Taxes and Charges Total (Company Currency),Taxes and Charges Total (Company Currency)
-Technology,Technologia
-Telecommunications,Telecommunications
-Telephone Expenses,Telephone Expenses
-Television,Telewizja
-Template for performance appraisals.,Template for performance appraisals.
-Template of terms or contract.,Template of terms or contract.
-Temporary Accounts (Assets),Temporary Accounts (Assets)
-Temporary Accounts (Liabilities),Temporary Accounts (Liabilities)
-Temporary Assets,Temporary Assets
-Temporary Liabilities,Temporary Liabilities
-Term Details,Szczegóły warunków
-Terms,Warunki
-Terms and Conditions,Regulamin
-Terms and Conditions Content,Zawartość regulaminu
-Terms and Conditions Details,Szczegóły regulaminu
-Terms and Conditions Template,Terms and Conditions Template
-Terms and Conditions1,Terms and Conditions1
-Terretory,Terytorium
-Territory,Terytorium
-Territory / Customer,Territory / Customer
-Territory Manager,Territory Manager
-Territory Name,Territory Name
-Territory Target Variance Item Group-Wise,Territory Target Variance Item Group-Wise
-Territory Targets,Territory Targets
-Test,Test
-Test Email Id,Test Email Id
-Test the Newsletter,Test the Newsletter
-The BOM which will be replaced,The BOM which will be replaced
-The First User: You,The First User: You
-"The Item that represents the Package. This Item must have ""Is Stock Item"" as ""No"" and ""Is Sales Item"" as ""Yes""","The Item that represents the Package. This Item must have ""Is Stock Item"" as ""No"" and ""Is Sales Item"" as ""Yes"""
-The Organization,The Organization
-"The account head under Liability, in which Profit/Loss will be booked","The account head under Liability, in which Profit/Loss will be booked"
-The date on which next invoice will be generated. It is generated on submit.,The date on which next invoice will be generated. It is generated on submit.
-The date on which recurring invoice will be stop,The date on which recurring invoice will be stop
-"The day of the month on which auto invoice will be generated e.g. 05, 28 etc ","The day of the month on which auto invoice will be generated e.g. 05, 28 etc "
-The day(s) on which you are applying for leave are holiday. You need not apply for leave.,The day(s) on which you are applying for leave are holiday. You need not apply for leave.
-The first Leave Approver in the list will be set as the default Leave Approver,The first Leave Approver in the list will be set as the default Leave Approver
-The first user will become the System Manager (you can change that later).,The first user will become the System Manager (you can change that later).
-The gross weight of the package. Usually net weight + packaging material weight. (for print),The gross weight of the package. Usually net weight + packaging material weight. (for print)
-The name of your company for which you are setting up this system.,The name of your company for which you are setting up this system.
-The net weight of this package. (calculated automatically as sum of net weight of items),The net weight of this package. (calculated automatically as sum of net weight of items)
-The new BOM after replacement,The new BOM after replacement
-The rate at which Bill Currency is converted into company's base currency,The rate at which Bill Currency is converted into company's base currency
-The unique id for tracking all recurring invoices. It is generated on submit.,The unique id for tracking all recurring invoices. It is generated on submit.
-There are more holidays than working days this month.,There are more holidays than working days this month.
-"There can only be one Shipping Rule Condition with 0 or blank value for ""To Value""","There can only be one Shipping Rule Condition with 0 or blank value for ""To Value"""
-There is not enough leave balance for Leave Type {0},There is not enough leave balance for Leave Type {0}
-There is nothing to edit.,There is nothing to edit.
-There was an error. One probable reason could be that you haven't saved the form. Please contact support@erpnext.com if the problem persists.,There was an error. One probable reason could be that you haven't saved the form. Please contact support@erpnext.com if the problem persists.
-There were errors.,There were errors.
-This Currency is disabled. Enable to use in transactions,This Currency is disabled. Enable to use in transactions
-This Leave Application is pending approval. Only the Leave Apporver can update status.,This Leave Application is pending approval. Only the Leave Apporver can update status.
-This Time Log Batch has been billed.,This Time Log Batch has been billed.
-This Time Log Batch has been cancelled.,This Time Log Batch has been cancelled.
-This Time Log conflicts with {0},This Time Log conflicts with {0}
-This is a root account and cannot be edited.,This is a root account and cannot be edited.
-This is a root customer group and cannot be edited.,This is a root customer group and cannot be edited.
-This is a root item group and cannot be edited.,This is a root item group and cannot be edited.
-This is a root sales person and cannot be edited.,This is a root sales person and cannot be edited.
-This is a root territory and cannot be edited.,This is a root territory and cannot be edited.
-This is an example website auto-generated from ERPNext,This is an example website auto-generated from ERPNext
-This is the number of the last created transaction with this prefix,This is the number of the last created transaction with this prefix
-This will be used for setting rule in HR module,This will be used for setting rule in HR module
-Thread HTML,Thread HTML
-Thursday,Czwartek
-Time Log,Time Log
-Time Log Batch,Time Log Batch
-Time Log Batch Detail,Time Log Batch Detail
-Time Log Batch Details,Time Log Batch Details
-Time Log Batch {0} must be 'Submitted',Time Log Batch {0} must be 'Submitted'
-Time Log for tasks.,Time Log for tasks.
-Time Log {0} must be 'Submitted',Time Log {0} must be 'Submitted'
-Time Zone,Time Zone
-Time Zones,Time Zones
-Time and Budget,Time and Budget
-Time at which items were delivered from warehouse,Time at which items were delivered from warehouse
-Time at which materials were received,Time at which materials were received
-Title,Title
-Titles for print templates e.g. Proforma Invoice.,Titles for print templates e.g. Proforma Invoice.
-To,Do
-To Currency,To Currency
-To Date,To Date
-To Date should be same as From Date for Half Day leave,To Date should be same as From Date for Half Day leave
-To Discuss,To Discuss
-To Do List,To Do List
-To Package No.,To Package No.
-To Produce,To Produce
-To Time,To Time
-To Value,To Value
-To Warehouse,Do magazynu
-"To add child nodes, explore tree and click on the node under which you want to add more nodes.","To add child nodes, explore tree and click on the node under which you want to add more nodes."
-"To assign this issue, use the ""Assign"" button in the sidebar.","To assign this issue, use the ""Assign"" button in the sidebar."
-To create a Bank Account:,To create a Bank Account:
-To create a Tax Account:,To create a Tax Account:
-"To create an Account Head under a different company, select the company and save customer.","To create an Account Head under a different company, select the company and save customer."
-To date cannot be before from date,To date cannot be before from date
-To enable <b>Point of Sale</b> features,To enable <b>Point of Sale</b> features
-To enable <b>Point of Sale</b> view,To enable <b>Point of Sale</b> view
-To get Item Group in details table,To get Item Group in details table
-"To include tax in row {0} in Item rate, taxes in rows {1} must also be included","To include tax in row {0} in Item rate, taxes in rows {1} must also be included"
-"To merge, following properties must be same for both items","To merge, following properties must be same for both items"
-"To report an issue, go to ","To report an issue, go to "
-"To set this Fiscal Year as Default, click on 'Set as Default'","To set this Fiscal Year as Default, click on 'Set as Default'"
-To track any installation or commissioning related work after sales,To track any installation or commissioning related work after sales
-"To track brand name in the following documents Delivery Note, Opportunity, Material Request, Item, Purchase Order, Purchase Voucher, Purchaser Receipt, Quotation, Sales Invoice, Sales BOM, Sales Order, Serial No","To track brand name in the following documents Delivery Note, Opportunity, Material Request, Item, Purchase Order, Purchase Voucher, Purchaser Receipt, Quotation, Sales Invoice, Sales BOM, Sales Order, Serial No"
-To track item in sales and purchase documents based on their serial nos. This is can also used to track warranty details of the product.,To track item in sales and purchase documents based on their serial nos. This is can also used to track warranty details of the product.
-To track items in sales and purchase documents with batch nos<br><b>Preferred Industry: Chemicals etc</b>,To track items in sales and purchase documents with batch nos<br><b>Preferred Industry: Chemicals etc</b>
-To track items using barcode. You will be able to enter items in Delivery Note and Sales Invoice by scanning barcode of item.,To track items using barcode. You will be able to enter items in Delivery Note and Sales Invoice by scanning barcode of item.
-Tools,Narzędzia
-Total,Total
-Total Advance,Total Advance
-Total Allocated Amount,Total Allocated Amount
-Total Allocated Amount can not be greater than unmatched amount,Total Allocated Amount can not be greater than unmatched amount
-Total Amount,Wartość całkowita
-Total Amount To Pay,Total Amount To Pay
-Total Amount in Words,Total Amount in Words
-Total Billing This Year: ,Total Billing This Year: 
-Total Claimed Amount,Total Claimed Amount
-Total Commission,Total Commission
-Total Cost,Koszt całkowity
-Total Credit,Total Credit
-Total Debit,Total Debit
-Total Debit must be equal to Total Credit. The difference is {0},Total Debit must be equal to Total Credit. The difference is {0}
-Total Deduction,Total Deduction
-Total Earning,Total Earning
-Total Experience,Total Experience
-Total Hours,Total Hours
-Total Hours (Expected),Total Hours (Expected)
-Total Invoiced Amount,Total Invoiced Amount
-Total Leave Days,Total Leave Days
-Total Leaves Allocated,Total Leaves Allocated
-Total Message(s),Total Message(s)
-Total Operating Cost,Całkowity koszt operacyjny
-Total Points,Total Points
-Total Raw Material Cost,Całkowity koszt surowców
-Total Sanctioned Amount,Total Sanctioned Amount
-Total Score (Out of 5),Total Score (Out of 5)
-Total Tax (Company Currency),Total Tax (Company Currency)
-Total Taxes and Charges,Total Taxes and Charges
-Total Taxes and Charges (Company Currency),Total Taxes and Charges (Company Currency)
-Total Words,Total Words
-Total Working Days In The Month,Total Working Days In The Month
-Total allocated percentage for sales team should be 100,Total allocated percentage for sales team should be 100
-Total amount of invoices received from suppliers during the digest period,Total amount of invoices received from suppliers during the digest period
-Total amount of invoices sent to the customer during the digest period,Total amount of invoices sent to the customer during the digest period
-Total cannot be zero,Total cannot be zero
-Total in words,Total in words
-Total points for all goals should be 100. It is {0},Total points for all goals should be 100. It is {0}
-Total weightage assigned should be 100%. It is {0},Total weightage assigned should be 100%. It is {0}
-Totals,Sumy całkowite
-Track Leads by Industry Type.,Track Leads by Industry Type.
-Track this Delivery Note against any Project,Track this Delivery Note against any Project
-Track this Sales Order against any Project,Track this Sales Order against any Project
-Transaction,Transaction
-Transaction Date,Data transakcji
-Transaction not allowed against stopped Production Order {0},Transaction not allowed against stopped Production Order {0}
-Transfer,Transfer
-Transfer Material,Transfer Material
-Transfer Raw Materials,Transfer Raw Materials
-Transferred Qty,Transferred Qty
-Transportation,Transportation
-Transporter Info,Informacje dotyczące przewoźnika
-Transporter Name,Nazwa przewoźnika
-Transporter lorry number,Nr ciężarówki przewoźnika
-Travel,Podróż
-Travel Expenses,Travel Expenses
-Tree Type,Tree Type
-Tree of Item Groups.,Tree of Item Groups.
-Tree of finanial Cost Centers.,Miejsca Powstawania Kosztów.
-Tree of finanial accounts.,Rejestr operacji gospodarczych.
-Trial Balance,Trial Balance
-Tuesday,Wtorek
-Type,Typ
-Type of document to rename.,Type of document to rename.
-"Type of leaves like casual, sick etc.","Type of leaves like casual, sick etc."
-Types of Expense Claim.,Types of Expense Claim.
-Types of activities for Time Sheets,Types of activities for Time Sheets
-"Types of employment (permanent, contract, intern etc.).","Types of employment (permanent, contract, intern etc.)."
-UOM Conversion Detail,Szczegóły konwersji JM
-UOM Conversion Details,Współczynnik konwersji JM
-UOM Conversion Factor,UOM Conversion Factor
-UOM Conversion factor is required in row {0},UOM Conversion factor is required in row {0}
-UOM Name,Nazwa Jednostki Miary
-UOM coversion factor required for UOM {0} in Item {1},UOM coversion factor required for UOM {0} in Item {1}
-Under AMC,Under AMC
-Under Graduate,Under Graduate
-Under Warranty,Under Warranty
-Unit,Jednostka
-Unit of Measure,Jednostka miary
-Unit of Measure {0} has been entered more than once in Conversion Factor Table,Unit of Measure {0} has been entered more than once in Conversion Factor Table
-"Unit of measurement of this item (e.g. Kg, Unit, No, Pair).","Jednostka miary tego produktu (np. Kg, jednostka, numer, para)."
-Units/Hour,Jednostka/godzinę
-Units/Shifts,Units/Shifts
-Unmatched Amount,Unmatched Amount
-Unpaid,Unpaid
-Unscheduled,Unscheduled
-Unsecured Loans,Unsecured Loans
-Unstop,Unstop
-Unstop Material Request,Unstop Material Request
-Unstop Purchase Order,Unstop Purchase Order
-Unsubscribed,Unsubscribed
-Update,Update
-Update Clearance Date,Update Clearance Date
-Update Cost,Update Cost
-Update Finished Goods,Update Finished Goods
-Update Landed Cost,Update Landed Cost
-Update Series,Update Series
-Update Series Number,Update Series Number
-Update Stock,Update Stock
-"Update allocated amount in the above table and then click ""Allocate"" button","Update allocated amount in the above table and then click ""Allocate"" button"
-Update bank payment dates with journals.,Update bank payment dates with journals.
-Update clearance date of Journal Entries marked as 'Bank Entry',Update clearance date of Journal Entries marked as 'Bank Entry'
-Updated,Updated
-Updated Birthday Reminders,Updated Birthday Reminders
-Upload Attendance,Upload Attendance
-Upload Backups to Dropbox,Upload Backups to Dropbox
-Upload Backups to Google Drive,Upload Backups to Google Drive
-Upload HTML,Upload HTML
-Upload a .csv file with two columns: the old name and the new name. Max 500 rows.,Upload a .csv file with two columns: the old name and the new name. Max 500 rows.
-Upload attendance from a .csv file,Upload attendance from a .csv file
-Upload stock balance via csv.,Upload stock balance via csv.
-Upload your letter head and logo - you can edit them later.,Upload your letter head and logo - you can edit them later.
-Upper Income,Upper Income
-Urgent,Urgent
-Use Multi-Level BOM,Używaj wielopoziomowych zestawień materiałowych
-Use SSL,Use SSL
-User,Użytkownik
-User ID,User ID
-User ID not set for Employee {0},User ID not set for Employee {0}
-User Name,Nazwa Użytkownika
-User Name or Support Password missing. Please enter and try again.,User Name or Support Password missing. Please enter and try again.
-User Remark,User Remark
-User Remark will be added to Auto Remark,User Remark will be added to Auto Remark
-User Remarks is mandatory,User Remarks is mandatory
-User Specific,User Specific
-User must always select,User must always select
-User {0} is already assigned to Employee {1},User {0} is already assigned to Employee {1}
-User {0} is disabled,User {0} is disabled
-Username,Username
-Users with this role are allowed to create / modify accounting entry before frozen date,Users with this role are allowed to create / modify accounting entry before frozen date
-Users with this role are allowed to set frozen accounts and create / modify accounting entries against frozen accounts,Users with this role are allowed to set frozen accounts and create / modify accounting entries against frozen accounts
-Utilities,Utilities
-Utility Expenses,Utility Expenses
-Valid For Territories,Valid For Territories
-Valid From,Valid From
-Valid Upto,Valid Upto
-Valid for Territories,
-Validate,Validate
-Valuation,Valuation
-Valuation Method,Metoda wyceny
-Valuation Rate,Valuation Rate
-Valuation Rate required for Item {0},Valuation Rate required for Item {0}
-Valuation and Total,Valuation and Total
-Value,Value
-Value or Qty,Value or Qty
-Vehicle Dispatch Date,Vehicle Dispatch Date
-Vehicle No,Nr rejestracyjny pojazdu
-Venture Capital,Venture Capital
-Verified By,Zweryfikowane przez
-View Ledger,View Ledger
-View Now,View Now
-Visit report for maintenance call.,Visit report for maintenance call.
-Voucher #,Voucher #
-Voucher Detail No,Voucher Detail No
-Voucher ID,Voucher ID
-Voucher No,Voucher No
-Voucher No is not valid,Voucher No is not valid
-Voucher Type,Voucher Type
-Voucher Type and Date,Voucher Type and Date
-Walk In,Walk In
-Warehouse,Magazyn
-Warehouse Contact Info,Dane kontaktowe dla magazynu
-Warehouse Detail,Szczegóły magazynu
-Warehouse Name,Nazwa magazynu
-Warehouse and Reference,Warehouse and Reference
-Warehouse can not be deleted as stock ledger entry exists for this warehouse.,Warehouse can not be deleted as stock ledger entry exists for this warehouse.
-Warehouse can only be changed via Stock Entry / Delivery Note / Purchase Receipt,Warehouse can only be changed via Stock Entry / Delivery Note / Purchase Receipt
-Warehouse cannot be changed for Serial No.,Warehouse cannot be changed for Serial No.
-Warehouse is mandatory for stock Item {0} in row {1},Warehouse is mandatory for stock Item {0} in row {1}
-Warehouse is missing in Purchase Order,Warehouse is missing in Purchase Order
-Warehouse not found in the system,Warehouse not found in the system
-Warehouse required for stock Item {0},Warehouse required for stock Item {0}
-Warehouse required in POS Setting,Magazyn wymagany w ustawieniach Punktu Sprzedaży (POS)
-Warehouse where you are maintaining stock of rejected items,Warehouse where you are maintaining stock of rejected items
-Warehouse {0} can not be deleted as quantity exists for Item {1},Warehouse {0} can not be deleted as quantity exists for Item {1}
-Warehouse {0} does not belong to company {1},Warehouse {0} does not belong to company {1}
-Warehouse {0} does not exist,Warehouse {0} does not exist
-Warehouse-Wise Stock Balance,Warehouse-Wise Stock Balance
-Warehouse-wise Item Reorder,Warehouse-wise Item Reorder
-Warehouses,Magazyny
-Warehouses.,Magazyny.
-Warn,Warn
-Warning: Leave application contains following block dates,Warning: Leave application contains following block dates
-Warning: Material Requested Qty is less than Minimum Order Qty,Warning: Material Requested Qty is less than Minimum Order Qty
-Warning: Sales Order {0} already exists against same Purchase Order number,Warning: Sales Order {0} already exists against same Purchase Order number
-Warning: System will not check overbilling since amount for Item {0} in {1} is zero,Warning: System will not check overbilling since amount for Item {0} in {1} is zero
-Warranty / AMC Details,Warranty / AMC Details
-Warranty / AMC Status,Warranty / AMC Status
-Warranty Expiry Date,Data upływu gwarancji
-Warranty Period (Days),Okres gwarancji (dni)
-Warranty Period (in days),Okres gwarancji (w dniach)
-We buy this Item,We buy this Item
-We sell this Item,We sell this Item
-Website,Strona internetowa
-Website Description,Website Description
-Website Item Group,Website Item Group
-Website Item Groups,Website Item Groups
-Website Settings,Website Settings
-Website Warehouse,Website Warehouse
-Wednesday,Środa
-Weekly,Tygodniowo
-Weekly Off,Weekly Off
-Weight UOM,Weight UOM
-"Weight is mentioned,\nPlease mention ""Weight UOM"" too","Weight is mentioned,\nPlease mention ""Weight UOM"" too"
-Weightage,Weightage
-Weightage (%),Weightage (%)
-Welcome,Witamy
-Welcome to ERPNext. Over the next few minutes we will help you setup your ERPNext account. Try and fill in as much information as you have even if it takes a bit longer. It will save you a lot of time later. Good Luck!,Welcome to ERPNext. Over the next few minutes we will help you setup your ERPNext account. Try and fill in as much information as you have even if it takes a bit longer. It will save you a lot of time later. Good Luck!
-Welcome to ERPNext. Please select your language to begin the Setup Wizard.,Welcome to ERPNext. Please select your language to begin the Setup Wizard.
-What does it do?,What does it do?
-"When any of the checked transactions are ""Submitted"", an email pop-up automatically opened to send an email to the associated ""Contact"" in that transaction, with the transaction as an attachment. The user may or may not send the email.","When any of the checked transactions are ""Submitted"", an email pop-up automatically opened to send an email to the associated ""Contact"" in that transaction, with the transaction as an attachment. The user may or may not send the email."
-"When submitted, the system creates difference entries to set the given stock and valuation on this date.","When submitted, the system creates difference entries to set the given stock and valuation on this date."
-Where items are stored.,Gdzie produkty są przechowywane.
-Where manufacturing operations are carried out.,Gdzie prowadzona jest działalność produkcyjna.
-Widowed,Widowed
-Will be calculated automatically when you enter the details,Will be calculated automatically when you enter the details
-Will be updated after Sales Invoice is Submitted.,Will be updated after Sales Invoice is Submitted.
-Will be updated when batched.,Will be updated when batched.
-Will be updated when billed.,Will be updated when billed.
-Wire Transfer,Przelew
-With Operations,Wraz z działaniami
-With period closing entry,With period closing entry
-Work Details,Work Details
-Work Done,Work Done
-Work In Progress,Work In Progress
-Work-in-Progress Warehouse,Magazyn dla produkcji
-Work-in-Progress Warehouse is required before Submit,Work-in-Progress Warehouse is required before Submit
-Working,Working
-Workstation,Stacja robocza
-Workstation Name,Nazwa stacji roboczej
-Write Off Account,Write Off Account
-Write Off Amount,Write Off Amount
-Write Off Amount <=,Write Off Amount <=
-Write Off Based On,Write Off Based On
-Write Off Cost Center,Write Off Cost Center
-Write Off Outstanding Amount,Write Off Outstanding Amount
-Write Off Entry,Write Off Entry
-Wrong Template: Unable to find head row.,Wrong Template: Unable to find head row.
-Year,Rok
-Year Closed,Year Closed
-Year End Date,Year End Date
-Year Name,Year Name
-Year Start Date,Year Start Date
-Year Start Date and Year End Date are already set in Fiscal Year {0},Data Początkowa i Data Końcowa są już zdefiniowane dla Roku Podatkowego {0}
-Year Start Date and Year End Date are not within Fiscal Year.,Data Początkowa i Data Końcowa nie zawierają się w Roku Podatkowym.
-Year Start Date should not be greater than Year End Date,Year Start Date should not be greater than Year End Date
-Year of Passing,Year of Passing
-Yearly,Rocznie
-Yes,Tak
-You are not authorized to add or update entries before {0},You are not authorized to add or update entries before {0}
-You are not authorized to set Frozen value,You are not authorized to set Frozen value
-You are the Expense Approver for this record. Please Update the 'Status' and Save,You are the Expense Approver for this record. Please Update the 'Status' and Save
-You are the Leave Approver for this record. Please Update the 'Status' and Save,You are the Leave Approver for this record. Please Update the 'Status' and Save
-You can enter any date manually,You can enter any date manually
-You can enter the minimum quantity of this item to be ordered.,"Można wpisać minimalna ilość tego produktu, którą zamierza się zamawiać."
-You can not assign itself as parent account,Nie można przypisać jako nadrzędne konto tego samego konta
-You can not change rate if BOM mentioned agianst any item,You can not change rate if BOM mentioned agianst any item
-You can not enter both Delivery Note No and Sales Invoice No. Please enter any one.,You can not enter both Delivery Note No and Sales Invoice No. Please enter any one.
-You can not enter current voucher in 'Against Journal Entry' column,You can not enter current voucher in 'Against Journal Entry' column
-You can set Default Bank Account in Company master,You can set Default Bank Account in Company master
-You can start by selecting backup frequency and granting access for sync,You can start by selecting backup frequency and granting access for sync
-You can submit this Stock Reconciliation.,You can submit this Stock Reconciliation.
-You can update either Quantity or Valuation Rate or both.,You can update either Quantity or Valuation Rate or both.
-You cannot credit and debit same account at the same time,Nie można wykonywać zapisów po stronie debetowej oraz kredytowej tego samego konta w jednym czasie
-You have entered duplicate items. Please rectify and try again.,You have entered duplicate items. Please rectify and try again.
-You may need to update: {0},You may need to update: {0}
-You must Save the form before proceeding,Zapisz formularz aby kontynuować
-You must allocate amount before reconcile,You must allocate amount before reconcile
-Your Customer's TAX registration numbers (if applicable) or any general information,Your Customer's TAX registration numbers (if applicable) or any general information
-Your Customers,Your Customers
-Your Login Id,Your Login Id
-Your Products or Services,Your Products or Services
-Your Suppliers,Your Suppliers
-Your email address,Your email address
-Your financial year begins on,Rok Podatkowy rozpoczyna się 
-Your financial year ends on,Rok Podatkowy kończy się 
-Your sales person who will contact the customer in future,Your sales person who will contact the customer in future
-Your sales person will get a reminder on this date to contact the customer,Your sales person will get a reminder on this date to contact the customer
-Your setup is complete. Refreshing...,Your setup is complete. Refreshing...
-Your support email id - must be a valid email - this is where your emails will come!,Your support email id - must be a valid email - this is where your emails will come!
-[Select],[Select]
-`Freeze Stocks Older Than` should be smaller than %d days.,`Freeze Stocks Older Than` should be smaller than %d days.
-and,and
-are not allowed.,are not allowed.
-assigned by,assigned by
-"e.g. ""Build tools for builders""","e.g. ""Build tools for builders"""
-"e.g. ""MC""","e.g. ""MC"""
-"e.g. ""My Company LLC""","e.g. ""My Company LLC"""
-e.g. 5,e.g. 5
-"e.g. Bank, Cash, Credit Card","e.g. Bank, Cash, Credit Card"
-"e.g. Kg, Unit, Nos, m","e.g. Kg, Unit, Nos, m"
-e.g. VAT,e.g. VAT
-eg. Cheque Number,eg. Cheque Number
-example: Next Day Shipping,example: Next Day Shipping
-lft,
-old_parent,old_parent
-rgt,
-website page link,website page link
-{0} '{1}' not in Fiscal Year {2},{0} '{1}' not in Fiscal Year {2}
-{0} Credit limit {0} crossed,{0} Credit limit {0} crossed
-{0} Serial Numbers required for Item {0}. Only {0} provided.,{0} Serial Numbers required for Item {0}. Only {0} provided.
-{0} budget for Account {1} against Cost Center {2} will exceed by {3},{0} budget for Account {1} against Cost Center {2} will exceed by {3}
-{0} created,{0} created
-{0} does not belong to Company {1},{0} does not belong to Company {1}
-{0} entered twice in Item Tax,{0} entered twice in Item Tax
-{0} is an invalid email address in 'Notification Email Address',{0} is an invalid email address in 'Notification Email Address'
-{0} is mandatory,{0} is mandatory
-{0} is mandatory for Item {1},{0} is mandatory for Item {1}
-{0} is not a stock Item,{0} is not a stock Item
-{0} is not a valid Batch Number for Item {1},{0} is not a valid Batch Number for Item {1}
-{0} is not a valid Leave Approver,{0} is not a valid Leave Approver
-{0} is not a valid email id,{0} is not a valid email id
-{0} is now the default Fiscal Year. Please refresh your browser for the change to take effect.,{0} is now the default Fiscal Year. Please refresh your browser for the change to take effect.
-{0} is required,{0} is required
-{0} must be a Purchased or Sub-Contracted Item in row {1},{0} must be a Purchased or Sub-Contracted Item in row {1}
-{0} must be less than or equal to {1},{0} must be less than or equal to {1}
-{0} must have role 'Leave Approver',{0} must have role 'Leave Approver'
-{0} valid serial nos for Item {1},{0} valid serial nos for Item {1}
-{0} {1} against Bill {2} dated {3},{0} {1} against Bill {2} dated {3}
-{0} {1} against Invoice {2},{0} {1} against Invoice {2}
-{0} {1} has already been submitted,{0} {1} has already been submitted
-{0} {1} has been modified. Please Refresh,{0} {1} has been modified. Please Refresh
-{0} {1} has been modified. Please refresh,
-{0} {1} has been modified. Please refresh.,{0} {1} has been modified. Please refresh.
-{0} {1} is not submitted,{0} {1} is not submitted
-{0} {1} must be submitted,{0} {1} must be submitted
-{0} {1} not in any Fiscal Year,{0} {1} not in any Fiscal Year
-{0} {1} status is 'Stopped',{0} {1} status is 'Stopped'
-{0} {1} status is Stopped,{0} {1} status is Stopped
-{0} {1} status is Unstopped,{0} {1} status is Unstopped
+ (Half Day), (Pół dnia)
+ and year: ,i rok:
+""" does not exists",""" nie istnieje"
+%  Delivered,% dostarczonych
+% Amount Billed,% wartości rozliczonej
+% Billed,% rozliczonych
+% Completed,% zamkniętych
+% Delivered,% dostarczonych
+% Installed,% Zainstalowanych
+% Received,% Otrzymanych
+% of materials billed against this Purchase Order.,% materiałów rozliczonych w ramach zamówienia
+% of materials billed against this Sales Order,% materiałów rozliczonych w ramach zlecenia sprzedaży
+% of materials delivered against this Delivery Note,% materiałów dostarczonych w stosunku do dowodu dostawy
+% of materials delivered against this Sales Order,% materiałów dostarczonych w ramach zlecenia sprzedaży
+% of materials ordered against this Material Request,% materiałów zamówionych w stosunku do zapytania o materiały
+% of materials received against this Purchase Order,% materiałów otrzymanych w ramach zamówienia
+%(conversion_rate_label)s is mandatory. Maybe Currency Exchange record is not created for %(from_currency)s to %(to_currency)s,% ( conversion_rate_label )s jest obowiązkowa. Może rekord wymiany waluty nie jest stworzony dla wymiany %(from_currency )s na %(to_currency )s
+'Actual Start Date' can not be greater than 'Actual End Date','Actual Start Date' can not be greater than 'Actual End Date'
+'Based On' and 'Group By' can not be same,'Based On' and 'Group By' can not be same
+'Days Since Last Order' must be greater than or equal to zero,'Days Since Last Order' must be greater than or equal to zero
+'Entries' cannot be empty,'Entries' cannot be empty
+'Expected Start Date' can not be greater than 'Expected End Date','Expected Start Date' can not be greater than 'Expected End Date'
+'From Date' is required,“Data od” jest wymagana
+'From Date' must be after 'To Date','From Date' must be after 'To Date'
+'Has Serial No' can not be 'Yes' for non-stock item,'Has Serial No' can not be 'Yes' for non-stock item
+'Notification Email Addresses' not specified for recurring invoice,'Notification Email Addresses' not specified for recurring invoice
+'Profit and Loss' type account {0} not allowed in Opening Entry,'Profit and Loss' type account {0} not allowed in Opening Entry
+'To Case No.' cannot be less than 'From Case No.','To Case No.' cannot be less than 'From Case No.'
+'To Date' is required,'To Date' is required
+'Update Stock' for Sales Invoice {0} must be set,'Update Stock' for Sales Invoice {0} must be set
+* Will be calculated in the transaction.,* Will be calculated in the transaction.
+1 Currency = [?] FractionFor e.g. 1 USD = 100 Cent,1 Currency = [?] FractionFor e.g. 1 USD = 100 Cent
+1. To maintain the customer wise item code and to make them searchable based on their code use this option,1. To maintain the customer wise item code and to make them searchable based on their code use this option
+"<a href=""#Sales Browser/Customer Group"">Add / Edit</a>","<a href=""#Sales Browser/Customer Group"">Add / Edit</a>"
+"<a href=""#Sales Browser/Item Group"">Add / Edit</a>","<a href=""#Sales Browser/Item Group"">Add / Edit</a>"
+"<a href=""#Sales Browser/Territory"">Add / Edit</a>","<a href=""#Sales Browser/Territory"">Add / Edit</a>"
+A Customer Group exists with same name please change the Customer name or rename the Customer Group,Grupa Odbiorców posiada taką nazwę - wprowadź inną nazwę Odbiorcy lub zmień nazwę Grupy  
+A Customer exists with same name,Odbiorca o tej nazwie już istnieje
+A Lead with this email id should exist,A Lead with this email id should exist
+A Product or Service,Produkt lub usługa
+A Supplier exists with same name,Dostawca o tej nazwie już istnieje
+A symbol for this currency. For e.g. $,Symbol waluty. Np. $
+AMC Expiry Date,AMC Expiry Date
+Abbr,Skrót
+Abbreviation cannot have more than 5 characters,Skrót nie może posiadać więcej niż 5 znaków
+About,Informacje
+Above Value,Above Value
+Absent,Nieobecny
+Acceptance Criteria,Kryteria akceptacji
+Accepted,Przyjęte
+Accepted + Rejected Qty must be equal to Received quantity for Item {0},Ilość Przyjętych + Odrzuconych musi odpowiadać ilości Odebranych (Element {0})
+Accepted Quantity,Przyjęta Ilość
+Accepted Warehouse,Accepted Warehouse
+Account,Konto
+Account Balance,Bilans konta
+Account Created: {0},Utworzono Konto: {0}
+Account Details,Szczegóły konta
+Account Head,Account Head
+Account Name,Nazwa konta
+Account Type,Typ konta
+Account for the warehouse (Perpetual Inventory) will be created under this Account.,Account for the warehouse (Perpetual Inventory) will be created under this Account.
+Account head {0} created,Account head {0} created
+Account must be a balance sheet account,Konto musi być bilansowe
+Account with child nodes cannot be converted to ledger,Konto grupujące inne konta nie może być konwertowane
+Account with existing transaction can not be converted to group.,Konto z istniejącymi zapisami nie może być konwertowane na Grupę (konto dzielone).
+Account with existing transaction can not be deleted,Konto z istniejącymi zapisami nie może być usunięte
+Account with existing transaction cannot be converted to ledger,Konto z istniejącymi zapisami nie może być konwertowane
+Account {0} cannot be a Group,Konto {0} nie może być Grupą (kontem dzielonym)
+Account {0} does not belong to Company {1},Konto {0} nie jest przypisane do Firmy {1}
+Account {0} does not exist,Konto {0} nie istnieje
+Account {0} has been entered more than once for fiscal year {1},Account {0} has been entered more than once for fiscal year {1}
+Account {0} is frozen,Konto {0} jest zamrożone
+Account {0} is inactive,Konto {0} jest nieaktywne
+Account {0} must be of type 'Fixed Asset' as Item {1} is an Asset Item,Account {0} must be of type 'Fixed Asset' as Item {1} is an Asset Item
+Account: {0} can only be updated via \					Stock Transactions,Konto: {0} może być aktualizowane tylko przez \ Operacje Magazynowe
+Accountant,Księgowy
+Accounting,Księgowość
+"Accounting Entries can be made against leaf nodes, called","Accounting Entries can be made against leaf nodes, called"
+"Accounting entry frozen up to this date, nobody can do / modify entry except role specified below.","Zapisywanie kont zostało zamrożone do tej daty, nikt  nie może / modyfikować zapisów poza uprawnionymi użytkownikami wymienionymi poniżej."
+Accounting journal entries.,Accounting journal entries.
+Accounts,Księgowość
+Accounts Browser,Accounts Browser
+Accounts Frozen Upto,Konta zamrożone do 
+Accounts Payable,Accounts Payable
+Accounts Receivable,Accounts Receivable
+Accounts Settings,Accounts Settings
+Active,Aktywny
+Active: Will extract emails from ,Active: Will extract emails from 
+Activity,Aktywność
+Activity Log,Dziennik aktywności
+Activity Log:,Dziennik aktywności:
+Activity Type,Rodzaj aktywności
+Actual,Właściwy
+Actual Budget,Actual Budget
+Actual Completion Date,Actual Completion Date
+Actual Date,Actual Date
+Actual End Date,Actual End Date
+Actual Invoice Date,Actual Invoice Date
+Actual Posting Date,Actual Posting Date
+Actual Qty,Actual Qty
+Actual Qty (at source/target),Actual Qty (at source/target)
+Actual Qty After Transaction,Actual Qty After Transaction
+Actual Qty: Quantity available in the warehouse.,Actual Qty: Quantity available in the warehouse.
+Actual Quantity,Actual Quantity
+Actual Start Date,Actual Start Date
+Add,Dodaj
+Add / Edit Taxes and Charges,Add / Edit Taxes and Charges
+Add Child,Add Child
+Add Serial No,Dodaj nr seryjny
+Add Taxes,Dodaj Podatki
+Add Taxes and Charges,Dodaj podatki i opłaty
+Add or Deduct,Dodatki lub Potrącenia
+Add rows to set annual budgets on Accounts.,Add rows to set annual budgets on Accounts.
+Add to Cart,Add to Cart
+Add to calendar on this date,Dodaj do kalendarza pod tą datą
+Add/Remove Recipients,Add/Remove Recipients
+Address,Adres
+Address & Contact,Adres i kontakt
+Address & Contacts,Adres i kontakty
+Address Desc,Opis adresu
+Address Details,Szczegóły adresu
+Address HTML,Adres HTML
+Address Line 1,Address Line 1
+Address Line 2,Address Line 2
+Address Title,Address Title
+Address Title is mandatory.,Address Title is mandatory.
+Address Type,Address Type
+Address master.,Address master.
+Administrative Expenses,Administrative Expenses
+Administrative Officer,Administrative Officer
+Advance Amount,Advance Amount
+Advance amount,
+Advances,Advances
+Advertisement,Reklama
+Advertising,Reklamowanie
+Aerospace,Aerospace
+After Sale Installations,After Sale Installations
+Against,Against
+Against Account,Against Account
+Against Bill {0} dated {1},Against Bill {0} dated {1}
+Against Docname,Against Docname
+Against Doctype,Against Doctype
+Against Document Detail No,Against Document Detail No
+Against Document No,Against Document No
+Against Entries,Against Entries
+Against Expense Account,Against Expense Account
+Against Income Account,Against Income Account
+Against Journal Voucher,Against Journal Voucher
+Against Journal Voucher {0} does not have any unmatched {1} entry,Against Journal Voucher {0} does not have any unmatched {1} entry
+Against Purchase Invoice,Against Purchase Invoice
+Against Sales Invoice,Against Sales Invoice
+Against Sales Order,Against Sales Order
+Against Voucher,Against Voucher
+Against Voucher Type,Against Voucher Type
+Ageing Based On,Ageing Based On
+Ageing Date is mandatory for opening entry,Ageing Date is mandatory for opening entry
+Ageing date is mandatory for opening entry,
+Agent,Agent
+Aging Date,Aging Date
+Aging Date is mandatory for opening entry,Aging Date is mandatory for opening entry
+Agriculture,Agriculture
+Airline,Airline
+All Addresses.,Wszystkie adresy
+All Contact,All Contact
+All Contacts.,Wszystkie kontakty.
+All Customer Contact,All Customer Contact
+All Customer Groups,All Customer Groups
+All Day,All Day
+All Employee (Active),All Employee (Active)
+All Item Groups,All Item Groups
+All Lead (Open),All Lead (Open)
+All Products or Services.,Wszystkie produkty i usługi.
+All Sales Partner Contact,All Sales Partner Contact
+All Sales Person,All Sales Person
+All Supplier Contact,All Supplier Contact
+All Supplier Types,All Supplier Types
+All Territories,All Territories
+"All export related fields like currency, conversion rate, export total, export grand total etc are available in Delivery Note, POS, Quotation, Sales Invoice, Sales Order etc.","All export related fields like currency, conversion rate, export total, export grand total etc are available in Delivery Note, POS, Quotation, Sales Invoice, Sales Order etc."
+"All import related fields like currency, conversion rate, import total, import grand total etc are available in Purchase Receipt, Supplier Quotation, Purchase Invoice, Purchase Order etc.","All import related fields like currency, conversion rate, import total, import grand total etc are available in Purchase Receipt, Supplier Quotation, Purchase Invoice, Purchase Order etc."
+All items have already been invoiced,All items have already been invoiced
+All items have already been transferred for this Production Order.,All items have already been transferred for this Production Order.
+All these items have already been invoiced,All these items have already been invoiced
+Allocate,Allocate
+Allocate Amount Automatically,Allocate Amount Automatically
+Allocate leaves for a period.,Allocate leaves for a period.
+Allocate leaves for the year.,Allocate leaves for the year.
+Allocated Amount,Allocated Amount
+Allocated Budget,Allocated Budget
+Allocated amount,
+Allocated amount can not be negative,Allocated amount can not be negative
+Allocated amount can not greater than unadusted amount,Allocated amount can not greater than unadusted amount
+Allow Bill of Materials,Zezwól na zestawienie materiałowe
+Allow Bill of Materials should be 'Yes'. Because one or many active BOMs present for this item,Allow Bill of Materials should be 'Yes'. Because one or many active BOMs present for this item
+Allow Children,Allow Children
+Allow Dropbox Access,Allow Dropbox Access
+Allow Google Drive Access,Allow Google Drive Access
+Allow Negative Balance,Dozwolony ujemny bilans
+Allow Negative Stock,Dozwolony ujemny stan
+Allow Production Order,Allow Production Order
+Allow User,Allow User
+Allow Users,Allow Users
+Allow the following users to approve Leave Applications for block days.,Allow the following users to approve Leave Applications for block days.
+Allow user to edit Price List Rate in transactions,Allow user to edit Price List Rate in transactions
+Allowance Percent,Dopuszczalny procent
+Allowance for over-delivery / over-billing crossed for Item {0},Allowance for over-delivery / over-billing crossed for Item {0}
+Allowed Role to Edit Entries Before Frozen Date,Allowed Role to Edit Entries Before Frozen Date
+Amended From,Amended From
+Amount,Wartość
+Amount (Company Currency),Amount (Company Currency)
+Amount <=,Amount <=
+Amount >=,Wartość >=
+Amount to Bill,Amount to Bill
+An Customer exists with same name,An Customer exists with same name
+"An Item Group exists with same name, please change the item name or rename the item group",Istnieje element Grupy o takiej nazwie. Zmień nazwę elementu lub tamtej Grupy.
+"An item exists with same name ({0}), please change the item group name or rename the item",Istnieje element  o takiej nazwie. Zmień nazwę Grupy lub tego elementu.
+Analyst,Analyst
+Annual,Roczny
+Another Period Closing Entry {0} has been made after {1},Another Period Closing Entry {0} has been made after {1}
+Another Salary Structure {0} is active for employee {0}. Please make its status 'Inactive' to proceed.,Another Salary Structure {0} is active for employee {0}. Please make its status 'Inactive' to proceed.
+"Any other comments, noteworthy effort that should go in the records.","Any other comments, noteworthy effort that should go in the records."
+Apparel & Accessories,Apparel & Accessories
+Applicability,Applicability
+Applicable For,Applicable For
+Applicable Holiday List,Applicable Holiday List
+Applicable Territory,Applicable Territory
+Applicable To (Designation),Applicable To (Designation)
+Applicable To (Employee),Applicable To (Employee)
+Applicable To (Role),Applicable To (Role)
+Applicable To (User),Applicable To (User)
+Applicant Name,Applicant Name
+Applicant for a Job.,Applicant for a Job.
+Application of Funds (Assets),Application of Funds (Assets)
+Applications for leave.,Applications for leave.
+Applies to Company,Applies to Company
+Apply On,Apply On
+Appraisal,Appraisal
+Appraisal Goal,Appraisal Goal
+Appraisal Goals,Appraisal Goals
+Appraisal Template,Appraisal Template
+Appraisal Template Goal,Appraisal Template Goal
+Appraisal Template Title,Appraisal Template Title
+Appraisal {0} created for Employee {1} in the given date range,Appraisal {0} created for Employee {1} in the given date range
+Apprentice,Apprentice
+Approval Status,Approval Status
+Approval Status must be 'Approved' or 'Rejected',Approval Status must be 'Approved' or 'Rejected'
+Approved,Approved
+Approver,Approver
+Approving Role,Approving Role
+Approving Role cannot be same as role the rule is Applicable To,Approving Role cannot be same as role the rule is Applicable To
+Approving User,Approving User
+Approving User cannot be same as user the rule is Applicable To,Approving User cannot be same as user the rule is Applicable To
+Are you sure you want to STOP ,Are you sure you want to STOP 
+Are you sure you want to UNSTOP ,Are you sure you want to UNSTOP 
+Arrear Amount,Arrear Amount
+"As Production Order can be made for this item, it must be a stock item.","As Production Order can be made for this item, it must be a stock item."
+As per Stock UOM,As per Stock UOM
+"As there are existing stock transactions for this item, you can not change the values of 'Has Serial No', 'Is Stock Item' and 'Valuation Method'","As there are existing stock transactions for this item, you can not change the values of 'Has Serial No', 'Is Stock Item' and 'Valuation Method'"
+Asset,Składnik aktywów
+Assistant,Asystent
+Associate,Associate
+Atleast one warehouse is mandatory,Atleast one warehouse is mandatory
+Attach Image,Dołącz obrazek
+Attach Letterhead,Attach Letterhead
+Attach Logo,Załącz Logo
+Attach Your Picture,Attach Your Picture
+Attendance,Attendance
+Attendance Date,Attendance Date
+Attendance Details,Attendance Details
+Attendance From Date,Attendance From Date
+Attendance From Date and Attendance To Date is mandatory,Attendance From Date and Attendance To Date is mandatory
+Attendance To Date,Attendance To Date
+Attendance can not be marked for future dates,Attendance can not be marked for future dates
+Attendance for employee {0} is already marked,Attendance for employee {0} is already marked
+Attendance record.,Attendance record.
+Authorization Control,Authorization Control
+Authorization Rule,Authorization Rule
+Auto Accounting For Stock Settings,Auto Accounting For Stock Settings
+Auto Material Request,Auto Material Request
+Auto-raise Material Request if quantity goes below re-order level in a warehouse,Automatycznie twórz Zamówienie Produktu jeśli ilość w magazynie spada poniżej poziomu dla ponownego zamówienia
+Automatically compose message on submission of transactions.,Automatically compose message on submission of transactions.
+Automatically extract Job Applicants from a mail box ,Automatically extract Job Applicants from a mail box 
+Automatically extract Leads from a mail box e.g.,Automatically extract Leads from a mail box e.g.
+Automatically updated via Stock Entry of type Manufacture/Repack,Automatically updated via Stock Entry of type Manufacture/Repack
+Automotive,Automotive
+Autoreply when a new mail is received,Autoreply when a new mail is received
+Available,Dostępny
+Available Qty at Warehouse,Ilość dostępna w magazynie
+Available Stock for Packing Items,Available Stock for Packing Items
+"Available in BOM, Delivery Note, Purchase Invoice, Production Order, Purchase Order, Purchase Receipt, Sales Invoice, Sales Order, Stock Entry, Timesheet","Available in BOM, Delivery Note, Purchase Invoice, Production Order, Purchase Order, Purchase Receipt, Sales Invoice, Sales Order, Stock Entry, Timesheet"
+Average Age,Average Age
+Average Commission Rate,Average Commission Rate
+Average Discount,Average Discount
+Awesome Products,Awesome Products
+Awesome Services,Awesome Services
+BOM Detail No,BOM Detail No
+BOM Explosion Item,BOM Explosion Item
+BOM Item,BOM Item
+BOM No,Nr zestawienia materiałowego
+BOM No. for a Finished Good Item,BOM No. for a Finished Good Item
+BOM Operation,BOM Operation
+BOM Operations,BOM Operations
+BOM Replace Tool,BOM Replace Tool
+BOM number is required for manufactured Item {0} in row {1},BOM number is required for manufactured Item {0} in row {1}
+BOM number not allowed for non-manufactured Item {0} in row {1},BOM number not allowed for non-manufactured Item {0} in row {1}
+BOM recursion: {0} cannot be parent or child of {2},BOM recursion: {0} cannot be parent or child of {2}
+BOM replaced,BOM replaced
+BOM {0} for Item {1} in row {2} is inactive or not submitted,BOM {0} for Item {1} in row {2} is inactive or not submitted
+BOM {0} is not active or not submitted,BOM {0} is not active or not submitted
+BOM {0} is not submitted or inactive BOM for Item {1},BOM {0} is not submitted or inactive BOM for Item {1}
+Backup Manager,Backup Manager
+Backup Right Now,Backup Right Now
+Backups will be uploaded to,Backups will be uploaded to
+Balance Qty,Balance Qty
+Balance Sheet,Balance Sheet
+Balance Value,Balance Value
+Balance for Account {0} must always be {1},Bilans dla Konta {0} zawsze powinien wynosić {1}
+Balance must be,Bilans powinien wynosić 
+"Balances of Accounts of type ""Bank"" or ""Cash""","Balances of Accounts of type ""Bank"" or ""Cash"""
+Bank,Bank
+Bank A/C No.,Bank A/C No.
+Bank Account,Konto bankowe
+Bank Account No.,Nr konta bankowego
+Bank Accounts,Konta bankowe
+Bank Clearance Summary,Bank Clearance Summary
+Bank Draft,Bank Draft
+Bank Name,Nazwa banku
+Bank Overdraft Account,Bank Overdraft Account
+Bank Reconciliation,Bank Reconciliation
+Bank Reconciliation Detail,Bank Reconciliation Detail
+Bank Reconciliation Statement,Bank Reconciliation Statement
+Bank Voucher,Bank Voucher
+Bank/Cash Balance,Bank/Cash Balance
+Banking,Banking
+Barcode,Kod kreskowy
+Barcode {0} already used in Item {1},Barcode {0} already used in Item {1}
+Based On,Bazujący na
+Basic,Podstawowy
+Basic Info,Informacje podstawowe
+Basic Information,Basic Information
+Basic Rate,Basic Rate
+Basic Rate (Company Currency),Basic Rate (Company Currency)
+Batch,Partia
+Batch (lot) of an Item.,Partia (pakiet) produktu.
+Batch Finished Date,Data ukończenia Partii
+Batch ID,Identyfikator Partii
+Batch No,Nr Partii
+Batch Started Date,Data rozpoczęcia Partii
+Batch Time Logs for billing.,Batch Time Logs for billing.
+Batch-Wise Balance History,Batch-Wise Balance History
+Batched for Billing,Batched for Billing
+Better Prospects,Better Prospects
+Bill Date,Bill Date
+Bill No,Bill No
+Bill No {0} already booked in Purchase Invoice {1},Bill No {0} already booked in Purchase Invoice {1}
+Bill of Material,Zestawienie materiałowe
+Bill of Material to be considered for manufacturing,Bill of Material to be considered for manufacturing
+Bill of Materials (BOM),Zestawienie materiałowe (BOM)
+Billable,Billable
+Billed,Billed
+Billed Amount,Billed Amount
+Billed Amt,Billed Amt
+Billing,Billing
+Billing Address,Billing Address
+Billing Address Name,Billing Address Name
+Billing Status,Billing Status
+Bills raised by Suppliers.,Bills raised by Suppliers.
+Bills raised to Customers.,Bills raised to Customers.
+Bin,Bin
+Bio,Bio
+Biotechnology,Biotechnology
+Birthday,Urodziny
+Block Date,Block Date
+Block Days,Block Days
+Block leave applications by department.,Block leave applications by department.
+Blog Post,Blog Post
+Blog Subscriber,Blog Subscriber
+Blood Group,Blood Group
+Both Warehouse must belong to same Company,Both Warehouse must belong to same Company
+Box,Box
+Branch,Branch
+Brand,Marka
+Brand Name,Nazwa marki
+Brand master.,Brand master.
+Brands,Marki
+Breakdown,Breakdown
+Broadcasting,Broadcasting
+Brokerage,Brokerage
+Budget,Budżet
+Budget Allocated,Budget Allocated
+Budget Detail,Budget Detail
+Budget Details,Budget Details
+Budget Distribution,Budget Distribution
+Budget Distribution Detail,Budget Distribution Detail
+Budget Distribution Details,Budget Distribution Details
+Budget Variance Report,Budget Variance Report
+Budget cannot be set for Group Cost Centers,Budget cannot be set for Group Cost Centers
+Build Report,Build Report
+Built on,Built on
+Bundle items at time of sale.,Bundle items at time of sale.
+Business Development Manager,Business Development Manager
+Buying,Zakupy
+Buying & Selling,Zakupy i sprzedaż
+Buying Amount,Buying Amount
+Buying Settings,Buying Settings
+C-Form,C-Form
+C-Form Applicable,C-Form Applicable
+C-Form Invoice Detail,C-Form Invoice Detail
+C-Form No,C-Form No
+C-Form records,C-Form records
+Calculate Based On,Calculate Based On
+Calculate Total Score,Oblicz całkowity wynik
+Calendar Events,Calendar Events
+Call,Call
+Calls,Calls
+Campaign,Kampania
+Campaign Name,Campaign Name
+Campaign Name is required,Campaign Name is required
+Campaign Naming By,Campaign Naming By
+Campaign-.####,Campaign-.####
+Can be approved by {0},Can be approved by {0}
+"Can not filter based on Account, if grouped by Account","Can not filter based on Account, if grouped by Account"
+"Can not filter based on Voucher No, if grouped by Voucher","Can not filter based on Voucher No, if grouped by Voucher"
+Can refer row only if the charge type is 'On Previous Row Amount' or 'Previous Row Total',Can refer row only if the charge type is 'On Previous Row Amount' or 'Previous Row Total'
+Cancel Material Visit {0} before cancelling this Customer Issue,Cancel Material Visit {0} before cancelling this Customer Issue
+Cancel Material Visits {0} before cancelling this Maintenance Visit,Cancel Material Visits {0} before cancelling this Maintenance Visit
+Cancelled,Anulowano
+Cancelling this Stock Reconciliation will nullify its effect.,Cancelling this Stock Reconciliation will nullify its effect.
+Cannot Cancel Opportunity as Quotation Exists,Cannot Cancel Opportunity as Quotation Exists
+Cannot approve leave as you are not authorized to approve leaves on Block Dates,Cannot approve leave as you are not authorized to approve leaves on Block Dates
+Cannot cancel because Employee {0} is already approved for {1},Cannot cancel because Employee {0} is already approved for {1}
+Cannot cancel because submitted Stock Entry {0} exists,Cannot cancel because submitted Stock Entry {0} exists
+Cannot carry forward {0},Cannot carry forward {0}
+Cannot change Year Start Date and Year End Date once the Fiscal Year is saved.,Nie można zmieniać daty początkowej i końcowej uworzonego już Roku Podatkowego.
+"Cannot change company's default currency, because there are existing transactions. Transactions must be cancelled to change the default currency.","Cannot change company's default currency, because there are existing transactions. Transactions must be cancelled to change the default currency."
+Cannot convert Cost Center to ledger as it has child nodes,Cannot convert Cost Center to ledger as it has child nodes
+Cannot covert to Group because Master Type or Account Type is selected.,Cannot covert to Group because Master Type or Account Type is selected.
+Cannot deactive or cancle BOM as it is linked with other BOMs,Cannot deactive or cancle BOM as it is linked with other BOMs
+"Cannot declare as lost, because Quotation has been made.","Cannot declare as lost, because Quotation has been made."
+Cannot deduct when category is for 'Valuation' or 'Valuation and Total',Cannot deduct when category is for 'Valuation' or 'Valuation and Total'
+"Cannot delete Serial No {0} in stock. First remove from stock, then delete.","Cannot delete Serial No {0} in stock. First remove from stock, then delete."
+"Cannot directly set amount. For 'Actual' charge type, use the rate field","Cannot directly set amount. For 'Actual' charge type, use the rate field"
+"Cannot overbill for Item {0} in row {0} more than {1}. To allow overbilling, please set in 'Setup' > 'Global Defaults'","Cannot overbill for Item {0} in row {0} more than {1}. To allow overbilling, please set in 'Setup' > 'Global Defaults'"
+Cannot produce more Item {0} than Sales Order quantity {1},Cannot produce more Item {0} than Sales Order quantity {1}
+Cannot refer row number greater than or equal to current row number for this Charge type,Cannot refer row number greater than or equal to current row number for this Charge type
+Cannot return more than {0} for Item {1},Cannot return more than {0} for Item {1}
+Cannot select charge type as 'On Previous Row Amount' or 'On Previous Row Total' for first row,Cannot select charge type as 'On Previous Row Amount' or 'On Previous Row Total' for first row
+Cannot select charge type as 'On Previous Row Amount' or 'On Previous Row Total' for valuation. You can select only 'Total' option for previous row amount or previous row total,Cannot select charge type as 'On Previous Row Amount' or 'On Previous Row Total' for valuation. You can select only 'Total' option for previous row amount or previous row total
+Cannot set as Lost as Sales Order is made.,Cannot set as Lost as Sales Order is made.
+Cannot set authorization on basis of Discount for {0},Cannot set authorization on basis of Discount for {0}
+Capacity,Capacity
+Capacity Units,Capacity Units
+Capital Account,Capital Account
+Capital Equipments,Capital Equipments
+Carry Forward,Carry Forward
+Carry Forwarded Leaves,Carry Forwarded Leaves
+Case No(s) already in use. Try from Case No {0},Case No(s) already in use. Try from Case No {0}
+Case No. cannot be 0,Case No. cannot be 0
+Cash,Gotówka
+Cash In Hand,Cash In Hand
+Cash Voucher,Cash Voucher
+Cash or Bank Account is mandatory for making payment entry,Konto Kasa lub Bank jest wymagane dla tworzenia zapisów Płatności
+Cash/Bank Account,Konto Kasa/Bank
+Casual Leave,Casual Leave
+Cell Number,Telefon komórkowy
+Change UOM for an Item.,Change UOM for an Item.
+Change the starting / current sequence number of an existing series.,Change the starting / current sequence number of an existing series.
+Channel Partner,Channel Partner
+Charge of type 'Actual' in row {0} cannot be included in Item Rate,Charge of type 'Actual' in row {0} cannot be included in Item Rate
+Chargeable,Chargeable
+Charity and Donations,Charity and Donations
+Chart Name,Chart Name
+Chart of Accounts,Plan Kont
+Chart of Cost Centers,Struktura kosztów (MPK)
+Check how the newsletter looks in an email by sending it to your email.,Check how the newsletter looks in an email by sending it to your email.
+"Check if recurring invoice, uncheck to stop recurring or put proper End Date","Check if recurring invoice, uncheck to stop recurring or put proper End Date"
+"Check if you need automatic recurring invoices. After submitting any sales invoice, Recurring section will be visible.","Check if you need automatic recurring invoices. After submitting any sales invoice, Recurring section will be visible."
+Check if you want to send salary slip in mail to each employee while submitting salary slip,Check if you want to send salary slip in mail to each employee while submitting salary slip
+Check this if you want to force the user to select a series before saving. There will be no default if you check this.,Check this if you want to force the user to select a series before saving. There will be no default if you check this.
+Check this if you want to show in website,Check this if you want to show in website
+Check this to disallow fractions. (for Nos),Check this to disallow fractions. (for Nos)
+Check this to pull emails from your mailbox,Check this to pull emails from your mailbox
+Check to activate,Check to activate
+Check to make Shipping Address,Check to make Shipping Address
+Check to make primary address,Check to make primary address
+Chemical,Chemical
+Cheque,Cheque
+Cheque Date,Cheque Date
+Cheque Number,Cheque Number
+Child account exists for this account. You can not delete this account.,To konto zawiera konta potomne. Nie można usunąć takiego konta.
+City,Miasto
+City/Town,Miasto/Miejscowość
+Claim Amount,Claim Amount
+Claims for company expense.,Claims for company expense.
+Class / Percentage,Class / Percentage
+Classic,Klasyczny
+Clear Table,Clear Table
+Clearance Date,Clearance Date
+Clearance Date not mentioned,Clearance Date not mentioned
+Clearance date cannot be before check date in row {0},Clearance date cannot be before check date in row {0}
+Click on 'Make Sales Invoice' button to create a new Sales Invoice.,Click on 'Make Sales Invoice' button to create a new Sales Invoice.
+Click on a link to get options to expand get options ,Click on a link to get options to expand get options 
+Client,Client
+Close Balance Sheet and book Profit or Loss.,Close Balance Sheet and book Profit or Loss.
+Closed,Closed
+Closing Account Head,Closing Account Head
+Closing Account {0} must be of type 'Liability',Closing Account {0} must be of type 'Liability'
+Closing Date,Closing Date
+Closing Fiscal Year,Closing Fiscal Year
+Closing Qty,Closing Qty
+Closing Value,Closing Value
+CoA Help,CoA Help
+Code,Kod
+Cold Calling,Cold Calling
+Color,Kolor
+Comma separated list of email addresses,Comma separated list of email addresses
+Comments,Komentarze
+Commercial,Commercial
+Commission,Prowizja
+Commission Rate,Commission Rate
+Commission Rate (%),Commission Rate (%)
+Commission on Sales,Commission on Sales
+Commission rate cannot be greater than 100,Commission rate cannot be greater than 100
+Communication,Komunikacja
+Communication HTML,Communication HTML
+Communication History,Historia komunikacji
+Communication log.,Communication log.
+Communications,Communications
+Company,Firma
+Company (not Customer or Supplier) master.,Company (not Customer or Supplier) master.
+Company Abbreviation,Nazwa skrótowa firmy
+Company Details,Szczegóły firmy
+Company Email,Email do firmy
+"Company Email ID not found, hence mail not sent","Company Email ID not found, hence mail not sent"
+Company Info,Informacje o firmie
+Company Name,Nazwa firmy
+Company Settings,Ustawienia firmy
+Company is missing in warehouses {0},Company is missing in warehouses {0}
+Company is required,Company is required
+Company registration numbers for your reference. Example: VAT Registration Numbers etc.,Company registration numbers for your reference. Example: VAT Registration Numbers etc.
+Company registration numbers for your reference. Tax numbers etc.,Company registration numbers for your reference. Tax numbers etc.
+"Company, Month and Fiscal Year is mandatory","Company, Month and Fiscal Year is mandatory"
+Compensatory Off,Compensatory Off
+Complete,Complete
+Complete Setup,Complete Setup
+Completed,Completed
+Completed Production Orders,Completed Production Orders
+Completed Qty,Completed Qty
+Completion Date,Completion Date
+Completion Status,Completion Status
+Computer,Komputer
+Computers,Komputery
+Confirmation Date,Data potwierdzenia
+Confirmed orders from Customers.,Confirmed orders from Customers.
+Consider Tax or Charge for,Consider Tax or Charge for
+Considered as Opening Balance,Considered as Opening Balance
+Considered as an Opening Balance,Considered as an Opening Balance
+Consultant,Konsultant
+Consulting,Konsulting
+Consumable,Consumable
+Consumable Cost,Consumable Cost
+Consumable cost per hour,Consumable cost per hour
+Consumed Qty,Consumed Qty
+Consumer Products,Consumer Products
+Contact,Kontakt
+Contact Control,Contact Control
+Contact Desc,Contact Desc
+Contact Details,Contact Details
+Contact Email,Contact Email
+Contact HTML,Contact HTML
+Contact Info,Dane kontaktowe
+Contact Mobile No,Contact Mobile No
+Contact Name,Nazwa kontaktu
+Contact No.,Contact No.
+Contact Person,Osoba kontaktowa
+Contact Type,Contact Type
+Contact master.,Contact master.
+Contacts,Kontakty
+Content,Zawartość
+Content Type,Content Type
+Contra Voucher,Contra Voucher
+Contract,Kontrakt
+Contract End Date,Contract End Date
+Contract End Date must be greater than Date of Joining,Contract End Date must be greater than Date of Joining
+Contribution (%),Contribution (%)
+Contribution to Net Total,Contribution to Net Total
+Conversion Factor,Conversion Factor
+Conversion Factor is required,Conversion Factor is required
+Conversion factor cannot be in fractions,Conversion factor cannot be in fractions
+Conversion factor for default Unit of Measure must be 1 in row {0},Conversion factor for default Unit of Measure must be 1 in row {0}
+Conversion rate cannot be 0 or 1,Conversion rate cannot be 0 or 1
+Convert into Recurring Invoice,Convert into Recurring Invoice
+Convert to Group,Convert to Group
+Convert to Ledger,Convert to Ledger
+Converted,Converted
+Copy From Item Group,Copy From Item Group
+Cosmetics,Cosmetics
+Cost Center,MPK
+Cost Center Details,Cost Center Details
+Cost Center Name,Cost Center Name
+Cost Center is mandatory for Item {0},Cost Center is mandatory for Item {0}
+Cost Center is required for 'Profit and Loss' account {0},Cost Center is required for 'Profit and Loss' account {0}
+Cost Center is required in row {0} in Taxes table for type {1},Cost Center is required in row {0} in Taxes table for type {1}
+Cost Center with existing transactions can not be converted to group,Cost Center with existing transactions can not be converted to group
+Cost Center with existing transactions can not be converted to ledger,Cost Center with existing transactions can not be converted to ledger
+Cost Center {0} does not belong to Company {1},Cost Center {0} does not belong to Company {1}
+Cost of Goods Sold,Cost of Goods Sold
+Costing,Zestawienie kosztów
+Country,Kraj
+Country Name,Nazwa kraju
+"Country, Timezone and Currency","Kraj, Strefa czasowa i Waluta"
+Create Bank Voucher for the total salary paid for the above selected criteria,Create Bank Voucher for the total salary paid for the above selected criteria
+Create Customer,Create Customer
+Create Material Requests,Create Material Requests
+Create New,Create New
+Create Opportunity,Create Opportunity
+Create Production Orders,Create Production Orders
+Create Quotation,Create Quotation
+Create Receiver List,Create Receiver List
+Create Salary Slip,Create Salary Slip
+Create Stock Ledger Entries when you submit a Sales Invoice,Create Stock Ledger Entries when you submit a Sales Invoice
+"Create and manage daily, weekly and monthly email digests.","Create and manage daily, weekly and monthly email digests."
+Create rules to restrict transactions based on values.,Create rules to restrict transactions based on values.
+Created By,Created By
+Creates salary slip for above mentioned criteria.,Creates salary slip for above mentioned criteria.
+Creation Date,Data stworzenia
+Creation Document No,Creation Document No
+Creation Document Type,Creation Document Type
+Creation Time,Czas stworzenia
+Credentials,Credentials
+Credit,Credit
+Credit Amt,Credit Amt
+Credit Card,Credit Card
+Credit Card Voucher,Credit Card Voucher
+Credit Controller,Credit Controller
+Credit Days,Credit Days
+Credit Limit,Credit Limit
+Credit Note,Credit Note
+Credit To,Credit To
+Currency,Currency
+Currency Exchange,Currency Exchange
+Currency Name,Currency Name
+Currency Settings,Currency Settings
+Currency and Price List,Waluta i cennik
+Currency exchange rate master.,Currency exchange rate master.
+Current Address,Current Address
+Current Address Is,Current Address Is
+Current Assets,Current Assets
+Current BOM,Current BOM
+Current BOM and New BOM can not be same,Current BOM and New BOM can not be same
+Current Fiscal Year,Current Fiscal Year
+Current Liabilities,Current Liabilities
+Current Stock,Current Stock
+Current Stock UOM,Current Stock UOM
+Current Value,Current Value
+Custom,Custom
+Custom Autoreply Message,Custom Autoreply Message
+Custom Message,Custom Message
+Customer,Klient
+Customer (Receivable) Account,Customer (Receivable) Account
+Customer / Item Name,Customer / Item Name
+Customer / Lead Address,Customer / Lead Address
+Customer / Lead Name,Customer / Lead Name
+Customer Account Head,Customer Account Head
+Customer Acquisition and Loyalty,Customer Acquisition and Loyalty
+Customer Address,Adres klienta
+Customer Addresses And Contacts,Customer Addresses And Contacts
+Customer Code,Customer Code
+Customer Codes,Customer Codes
+Customer Details,Customer Details
+Customer Feedback,Customer Feedback
+Customer Group,Customer Group
+Customer Group / Customer,Customer Group / Customer
+Customer Group Name,Customer Group Name
+Customer Intro,Customer Intro
+Customer Issue,Customer Issue
+Customer Issue against Serial No.,Customer Issue against Serial No.
+Customer Name,Nazwa klienta
+Customer Naming By,Customer Naming By
+Customer Service,Customer Service
+Customer database.,Baza danych klientów.
+Customer is required,Customer is required
+Customer master.,Customer master.
+Customer required for 'Customerwise Discount',Customer required for 'Customerwise Discount'
+Customer {0} does not belong to project {1},Customer {0} does not belong to project {1}
+Customer {0} does not exist,Customer {0} does not exist
+Customer's Item Code,Customer's Item Code
+Customer's Purchase Order Date,Customer's Purchase Order Date
+Customer's Purchase Order No,Customer's Purchase Order No
+Customer's Purchase Order Number,Customer's Purchase Order Number
+Customer's Vendor,Customer's Vendor
+Customers Not Buying Since Long Time,Customers Not Buying Since Long Time
+Customerwise Discount,Customerwise Discount
+Customize,Customize
+Customize the Notification,Customize the Notification
+Customize the introductory text that goes as a part of that email. Each transaction has a separate introductory text.,Customize the introductory text that goes as a part of that email. Each transaction has a separate introductory text.
+DN Detail,DN Detail
+Daily,Codziennie
+Daily Time Log Summary,Daily Time Log Summary
+Database Folder ID,Database Folder ID
+Database of potential customers.,Baza danych potencjalnych klientów.
+Date,Data
+Date Format,Format daty
+Date Of Retirement,Date Of Retirement
+Date Of Retirement must be greater than Date of Joining,Date Of Retirement must be greater than Date of Joining
+Date is repeated,Date is repeated
+Date of Birth,Data urodzenia
+Date of Issue,Date of Issue
+Date of Joining,Date of Joining
+Date of Joining must be greater than Date of Birth,Date of Joining must be greater than Date of Birth
+Date on which lorry started from supplier warehouse,Date on which lorry started from supplier warehouse
+Date on which lorry started from your warehouse,Date on which lorry started from your warehouse
+Dates,Daty
+Days Since Last Order,Dni od ostatniego zamówienia
+Days for which Holidays are blocked for this department.,Days for which Holidays are blocked for this department.
+Dealer,Dealer
+Debit,Debit
+Debit Amt,Debit Amt
+Debit Note,Debit Note
+Debit To,Debit To
+Debit and Credit not equal for this voucher. Difference is {0}.,Debit and Credit not equal for this voucher. Difference is {0}.
+Deduct,Deduct
+Deduction,Deduction
+Deduction Type,Deduction Type
+Deduction1,Deduction1
+Deductions,Deductions
+Default,Default
+Default Account,Default Account
+Default BOM,Default BOM
+Default Bank / Cash account will be automatically updated in POS Invoice when this mode is selected.,Default Bank / Cash account will be automatically updated in POS Invoice when this mode is selected.
+Default Bank Account,Domyślne konto bankowe
+Default Buying Cost Center,Default Buying Cost Center
+Default Buying Price List,Default Buying Price List
+Default Cash Account,Default Cash Account
+Default Company,Default Company
+Default Cost Center for tracking expense for this item.,Default Cost Center for tracking expense for this item.
+Default Currency,Domyślna waluta
+Default Customer Group,Domyślna grupa klientów
+Default Expense Account,Domyślne konto rozchodów
+Default Income Account,Domyślne konto przychodów
+Default Item Group,Default Item Group
+Default Price List,Default Price List
+Default Purchase Account in which cost of the item will be debited.,Default Purchase Account in which cost of the item will be debited.
+Default Selling Cost Center,Default Selling Cost Center
+Default Settings,Default Settings
+Default Source Warehouse,Domyślny źródłowy magazyn
+Default Stock UOM,Domyślna jednostka
+Default Supplier,Domyślny dostawca
+Default Supplier Type,Default Supplier Type
+Default Target Warehouse,Domyślny magazyn docelowy
+Default Territory,Default Territory
+Default Unit of Measure,Domyślna jednostka miary
+"Default Unit of Measure can not be changed directly because you have already made some transaction(s) with another UOM. To change default UOM, use 'UOM Replace Utility' tool under Stock module.","Default Unit of Measure can not be changed directly because you have already made some transaction(s) with another UOM. To change default UOM, use 'UOM Replace Utility' tool under Stock module."
+Default Valuation Method,Default Valuation Method
+Default Warehouse,Domyślny magazyn
+Default Warehouse is mandatory for stock Item.,Default Warehouse is mandatory for stock Item.
+Default settings for accounting transactions.,Default settings for accounting transactions.
+Default settings for buying transactions.,Default settings for buying transactions.
+Default settings for selling transactions.,Default settings for selling transactions.
+Default settings for stock transactions.,Default settings for stock transactions.
+Defense,Defense
+"Define Budget for this Cost Center. To set budget action, see <a href=""#!List/Company"">Company Master</a>",Setup
+Delete,Usuń
+Delete {0} {1}?,Delete {0} {1}?
+Delivered,Delivered
+Delivered Items To Be Billed,Delivered Items To Be Billed
+Delivered Qty,Delivered Qty
+Delivered Serial No {0} cannot be deleted,Delivered Serial No {0} cannot be deleted
+Delivery Date,Data dostawy
+Delivery Details,Szczegóły dostawy
+Delivery Document No,Nr dokumentu dostawy
+Delivery Document Type,Typ dokumentu dostawy
+Delivery Note,Dowód dostawy
+Delivery Note Item,Delivery Note Item
+Delivery Note Items,Delivery Note Items
+Delivery Note Message,Delivery Note Message
+Delivery Note No,Nr dowodu dostawy
+Delivery Note Required,Delivery Note Required
+Delivery Note Trends,Delivery Note Trends
+Delivery Note {0} is not submitted,Delivery Note {0} is not submitted
+Delivery Note {0} must not be submitted,Delivery Note {0} must not be submitted
+Delivery Notes {0} must be cancelled before cancelling this Sales Order,Delivery Notes {0} must be cancelled before cancelling this Sales Order
+Delivery Status,Status dostawy
+Delivery Time,Czas dostawy
+Delivery To,Dostawa do
+Department,Department
+Department Stores,Department Stores
+Depends on LWP,Depends on LWP
+Depreciation,Depreciation
+Description,Opis
+Description HTML,Opis HTML
+Designation,Designation
+Designer,Designer
+Detailed Breakup of the totals,Detailed Breakup of the totals
+Details,Details
+Difference (Dr - Cr),Difference (Dr - Cr)
+Difference Account,Difference Account
+"Difference Account must be a 'Liability' type account, since this Stock Reconciliation is an Opening Entry","Difference Account must be a 'Liability' type account, since this Stock Reconciliation is an Opening Entry"
+Different UOM for items will lead to incorrect (Total) Net Weight value. Make sure that Net Weight of each item is in the same UOM.,Different UOM for items will lead to incorrect (Total) Net Weight value. Make sure that Net Weight of each item is in the same UOM.
+Direct Expenses,Direct Expenses
+Direct Income,Direct Income
+Disable,Disable
+Disable Rounded Total,Disable Rounded Total
+Disabled,Nieaktywny
+Discount  %,Rabat %
+Discount %,Rabat %
+Discount (%),Rabat (%)
+Discount Amount,Wartość rabatu
+"Discount Fields will be available in Purchase Order, Purchase Receipt, Purchase Invoice","Discount Fields will be available in Purchase Order, Purchase Receipt, Purchase Invoice"
+Discount Percentage,Procent rabatu
+Discount must be less than 100,Discount must be less than 100
+Discount(%),Rabat (%)
+Dispatch,Dispatch
+Display all the individual items delivered with the main items,Display all the individual items delivered with the main items
+Distribute transport overhead across items.,Distribute transport overhead across items.
+Distribution,Distribution
+Distribution Id,Distribution Id
+Distribution Name,Distribution Name
+Distributor,Dystrybutor
+Divorced,Divorced
+Do Not Contact,Do Not Contact
+Do not show any symbol like $ etc next to currencies.,Do not show any symbol like $ etc next to currencies.
+Do really want to unstop production order: ,Do really want to unstop production order: 
+Do you really want to STOP ,Do you really want to STOP 
+Do you really want to STOP this Material Request?,Do you really want to STOP this Material Request?
+Do you really want to Submit all Salary Slip for month {0} and year {1},Do you really want to Submit all Salary Slip for month {0} and year {1}
+Do you really want to UNSTOP ,Do you really want to UNSTOP 
+Do you really want to UNSTOP this Material Request?,Do you really want to UNSTOP this Material Request?
+Do you really want to stop production order: ,Do you really want to stop production order: 
+Doc Name,Doc Name
+Doc Type,Doc Type
+Document Description,Document Description
+Document Type,Document Type
+Documents,Dokumenty
+Domain,Domena
+Don't send Employee Birthday Reminders,Don't send Employee Birthday Reminders
+Download Materials Required,Download Materials Required
+Download Reconcilation Data,Download Reconcilation Data
+Download Template,Download Template
+Download a report containing all raw materials with their latest inventory status,Download a report containing all raw materials with their latest inventory status
+"Download the Template, fill appropriate data and attach the modified file.","Download the Template, fill appropriate data and attach the modified file."
+"Download the Template, fill appropriate data and attach the modified file.All dates and employee combination in the selected period will come in the template, with existing attendance records","Download the Template, fill appropriate data and attach the modified file.All dates and employee combination in the selected period will come in the template, with existing attendance records"
+Draft,Szkic
+Dropbox,Dropbox
+Dropbox Access Allowed,Dropbox Access Allowed
+Dropbox Access Key,Dropbox Access Key
+Dropbox Access Secret,Dropbox Access Secret
+Due Date,Due Date
+Due Date cannot be after {0},Due Date cannot be after {0}
+Due Date cannot be before Posting Date,Due Date cannot be before Posting Date
+Duplicate Entry. Please check Authorization Rule {0},Duplicate Entry. Please check Authorization Rule {0}
+Duplicate Serial No entered for Item {0},Duplicate Serial No entered for Item {0}
+Duplicate entry,Duplicate entry
+Duplicate row {0} with same {1},Duplicate row {0} with same {1}
+Duties and Taxes,Duties and Taxes
+ERPNext Setup,ERPNext Setup
+Earliest,Earliest
+Earnest Money,Earnest Money
+Earning,Earning
+Earning & Deduction,Earning & Deduction
+Earning Type,Earning Type
+Earning1,Earning1
+Edit,Edytuj
+Education,Education
+Educational Qualification,Educational Qualification
+Educational Qualification Details,Educational Qualification Details
+Eg. smsgateway.com/api/send_sms.cgi,Eg. smsgateway.com/api/send_sms.cgi
+Either debit or credit amount is required for {0},Either debit or credit amount is required for {0}
+Either target qty or target amount is mandatory,Either target qty or target amount is mandatory
+Either target qty or target amount is mandatory.,Either target qty or target amount is mandatory.
+Electrical,Electrical
+Electricity Cost,Koszt energii elekrycznej
+Electricity cost per hour,Koszt energii elektrycznej na godzinę
+Electronics,Electronics
+Email,Email
+Email Digest,Email Digest
+Email Digest Settings,Email Digest Settings
+Email Digest: ,Email Digest: 
+Email Id,Email Id
+"Email Id where a job applicant will email e.g. ""jobs@example.com""","Email Id where a job applicant will email e.g. ""jobs@example.com"""
+Email Notifications,Powiadomienia na e-mail
+Email Sent?,Email Sent?
+"Email id must be unique, already exists for {0}","Email id must be unique, already exists for {0}"
+Email ids separated by commas.,Email ids separated by commas.
+"Email settings to extract Leads from sales email id e.g. ""sales@example.com""","Email settings to extract Leads from sales email id e.g. ""sales@example.com"""
+Emergency Contact,Emergency Contact
+Emergency Contact Details,Emergency Contact Details
+Emergency Phone,Emergency Phone
+Employee,Pracownik
+Employee Birthday,Data urodzenia pracownika
+Employee Details,Employee Details
+Employee Education,Wykształcenie pracownika
+Employee External Work History,Employee External Work History
+Employee Information,Employee Information
+Employee Internal Work History,Employee Internal Work History
+Employee Internal Work Historys,Employee Internal Work Historys
+Employee Leave Approver,Employee Leave Approver
+Employee Leave Balance,Employee Leave Balance
+Employee Name,Employee Name
+Employee Number,Employee Number
+Employee Records to be created by,Employee Records to be created by
+Employee Settings,Employee Settings
+Employee Type,Employee Type
+"Employee designation (e.g. CEO, Director etc.).","Employee designation (e.g. CEO, Director etc.)."
+Employee master.,Employee master.
+Employee record is created using selected field. ,Employee record is created using selected field. 
+Employee records.,Employee records.
+Employee relieved on {0} must be set as 'Left',Employee relieved on {0} must be set as 'Left'
+Employee {0} has already applied for {1} between {2} and {3},Employee {0} has already applied for {1} between {2} and {3}
+Employee {0} is not active or does not exist,Employee {0} is not active or does not exist
+Employee {0} was on leave on {1}. Cannot mark attendance.,Employee {0} was on leave on {1}. Cannot mark attendance.
+Employees Email Id,Employees Email Id
+Employment Details,Employment Details
+Employment Type,Employment Type
+Enable / disable currencies.,Enable / disable currencies.
+Enabled,Włączony
+Encashment Date,Encashment Date
+End Date,End Date
+End Date can not be less than Start Date,End Date can not be less than Start Date
+End date of current invoice's period,End date of current invoice's period
+End of Life,Zakończenie okresu eksploatacji
+Energy,Energia
+Engineer,Inżynier
+Enter Verification Code,Enter Verification Code
+Enter campaign name if the source of lead is campaign.,Enter campaign name if the source of lead is campaign.
+Enter department to which this Contact belongs,Enter department to which this Contact belongs
+Enter designation of this Contact,Enter designation of this Contact
+"Enter email id separated by commas, invoice will be mailed automatically on particular date","Enter email id separated by commas, invoice will be mailed automatically on particular date"
+Enter items and planned qty for which you want to raise production orders or download raw materials for analysis.,Enter items and planned qty for which you want to raise production orders or download raw materials for analysis.
+Enter name of campaign if source of enquiry is campaign,Enter name of campaign if source of enquiry is campaign
+"Enter static url parameters here (Eg. sender=ERPNext, username=ERPNext, password=1234 etc.)","Enter static url parameters here (Eg. sender=ERPNext, username=ERPNext, password=1234 etc.)"
+Enter the company name under which Account Head will be created for this Supplier,Enter the company name under which Account Head will be created for this Supplier
+Enter url parameter for message,Enter url parameter for message
+Enter url parameter for receiver nos,Enter url parameter for receiver nos
+Entertainment & Leisure,Entertainment & Leisure
+Entertainment Expenses,Entertainment Expenses
+Entries,Entries
+Entries against,Entries against
+Entries are not allowed against this Fiscal Year if the year is closed.,Nie jest możliwe wykonywanie zapisów na zamkniętym Roku Podatkowym.
+Entries before {0} are frozen,Entries before {0} are frozen
+Equity,Equity
+Error: {0} > {1},Error: {0} > {1}
+Estimated Material Cost,Estimated Material Cost
+Everyone can read,Everyone can read
+"Example: ABCD.#####If series is set and Serial No is not mentioned in transactions, then automatic serial number will be created based on this series. If you always want to explicitly mention Serial Nos for this item. leave this blank.","Example: ABCD.#####If series is set and Serial No is not mentioned in transactions, then automatic serial number will be created based on this series. If you always want to explicitly mention Serial Nos for this item. leave this blank."
+Exchange Rate,Exchange Rate
+Excise Page Number,Excise Page Number
+Excise Voucher,Excise Voucher
+Execution,Execution
+Executive Search,Executive Search
+Exemption Limit,Exemption Limit
+Exhibition,Exhibition
+Existing Customer,Existing Customer
+Exit,Wyjście
+Exit Interview Details,Exit Interview Details
+Expected,Przewidywany
+Expected Completion Date can not be less than Project Start Date,Expected Completion Date can not be less than Project Start Date
+Expected Date cannot be before Material Request Date,Expected Date cannot be before Material Request Date
+Expected Delivery Date,Expected Delivery Date
+Expected Delivery Date cannot be before Purchase Order Date,Expected Delivery Date cannot be before Purchase Order Date
+Expected Delivery Date cannot be before Sales Order Date,Expected Delivery Date cannot be before Sales Order Date
+Expected End Date,Expected End Date
+Expected Start Date,Expected Start Date
+Expense,Koszt
+Expense Account,Konto Wydatków
+Expense Account is mandatory,Expense Account is mandatory
+Expense Claim,Expense Claim
+Expense Claim Approved,Expense Claim Approved
+Expense Claim Approved Message,Expense Claim Approved Message
+Expense Claim Detail,Expense Claim Detail
+Expense Claim Details,Expense Claim Details
+Expense Claim Rejected,Expense Claim Rejected
+Expense Claim Rejected Message,Expense Claim Rejected Message
+Expense Claim Type,Expense Claim Type
+Expense Claim has been approved.,Expense Claim has been approved.
+Expense Claim has been rejected.,Expense Claim has been rejected.
+Expense Claim is pending approval. Only the Expense Approver can update status.,Expense Claim is pending approval. Only the Expense Approver can update status.
+Expense Date,Expense Date
+Expense Details,Expense Details
+Expense Head,Expense Head
+Expense account is mandatory for item {0},Expense account is mandatory for item {0}
+Expense or Difference account is mandatory for Item {0} as it impacts overall stock value,Expense or Difference account is mandatory for Item {0} as it impacts overall stock value
+Expenses,Wydatki
+Expenses Booked,Expenses Booked
+Expenses Included In Valuation,Expenses Included In Valuation
+Expenses booked for the digest period,Expenses booked for the digest period
+Expiry Date,Data ważności
+Exports,Exports
+External,External
+Extract Emails,Extract Emails
+FCFS Rate,FCFS Rate
+Failed: ,Failed: 
+Family Background,Family Background
+Fax,Faks
+Features Setup,Features Setup
+Feed,Feed
+Feed Type,Feed Type
+Feedback,Feedback
+Female,Female
+Fetch exploded BOM (including sub-assemblies),Fetch exploded BOM (including sub-assemblies)
+"Field available in Delivery Note, Quotation, Sales Invoice, Sales Order","Field available in Delivery Note, Quotation, Sales Invoice, Sales Order"
+Files Folder ID,Files Folder ID
+Fill the form and save it,Fill the form and save it
+Filter based on customer,Filter based on customer
+Filter based on item,Filter based on item
+Financial / accounting year.,Financial / accounting year.
+Financial Analytics,Financial Analytics
+Financial Services,Financial Services
+Financial Year End Date,Financial Year End Date
+Financial Year Start Date,Financial Year Start Date
+Finished Goods,Finished Goods
+First Name,First Name
+First Responded On,First Responded On
+Fiscal Year,Rok Podatkowy
+Fixed Asset,Fixed Asset
+Fixed Assets,Fixed Assets
+Follow via Email,Follow via Email
+"Following table will show values if items are sub - contracted. These values will be fetched from the master of ""Bill of Materials"" of sub - contracted items.","Following table will show values if items are sub - contracted. These values will be fetched from the master of ""Bill of Materials"" of sub - contracted items."
+Food,Żywność
+"Food, Beverage & Tobacco","Food, Beverage & Tobacco"
+For Company,Dla firmy
+For Employee,Dla pracownika
+For Employee Name,For Employee Name
+For Price List,For Price List
+For Production,For Production
+For Reference Only.,Wyłącznie w celach informacyjnych.
+For Sales Invoice,For Sales Invoice
+For Server Side Print Formats,For Server Side Print Formats
+For Supplier,Dla dostawcy
+For Warehouse,Dla magazynu
+For Warehouse is required before Submit,For Warehouse is required before Submit
+"For e.g. 2012, 2012-13","For e.g. 2012, 2012-13"
+For reference,For reference
+For reference only.,
+"For the convenience of customers, these codes can be used in print formats like Invoices and Delivery Notes","For the convenience of customers, these codes can be used in print formats like Invoices and Delivery Notes"
+Fraction,Fraction
+Fraction Units,Fraction Units
+Freeze Stock Entries,Freeze Stock Entries
+Freeze Stocks Older Than [Days],Freeze Stocks Older Than [Days]
+Freight and Forwarding Charges,Freight and Forwarding Charges
+Friday,Piątek
+From,Od
+From Bill of Materials,Z zestawienia materiałowego
+From Company,From Company
+From Currency,From Currency
+From Currency and To Currency cannot be same,From Currency and To Currency cannot be same
+From Customer,From Customer
+From Customer Issue,From Customer Issue
+From Date,From Date
+From Date must be before To Date,From Date must be before To Date
+From Delivery Note,From Delivery Note
+From Employee,From Employee
+From Lead,From Lead
+From Maintenance Schedule,From Maintenance Schedule
+From Material Request,From Material Request
+From Opportunity,From Opportunity
+From Package No.,From Package No.
+From Purchase Order,From Purchase Order
+From Purchase Receipt,From Purchase Receipt
+From Quotation,From Quotation
+From Sales Order,From Sales Order
+From Supplier Quotation,From Supplier Quotation
+From Time,From Time
+From Value,From Value
+From and To dates required,From and To dates required
+From value must be less than to value in row {0},From value must be less than to value in row {0}
+Frozen,Frozen
+Frozen Accounts Modifier,Frozen Accounts Modifier
+Fulfilled,Fulfilled
+Full Name,Full Name
+Full-time,Full-time
+Fully Completed,Fully Completed
+Furniture and Fixture,Furniture and Fixture
+Further accounts can be made under Groups but entries can be made against Ledger,Further accounts can be made under Groups but entries can be made against Ledger
+"Further accounts can be made under Groups, but entries can be made against Ledger","Further accounts can be made under Groups, but entries can be made against Ledger"
+Further nodes can be only created under 'Group' type nodes,Further nodes can be only created under 'Group' type nodes
+GL Entry,GL Entry
+Gantt Chart,Gantt Chart
+Gantt chart of all tasks.,Gantt chart of all tasks.
+Gender,Gender
+General,General
+General Ledger,General Ledger
+Generate Description HTML,Generuj opis HTML
+Generate Material Requests (MRP) and Production Orders.,Generate Material Requests (MRP) and Production Orders.
+Generate Salary Slips,Generate Salary Slips
+Generate Schedule,Generate Schedule
+Generates HTML to include selected image in the description,Generuje HTML zawierający wybrany obrazek w opisie
+Get Advances Paid,Get Advances Paid
+Get Advances Received,Get Advances Received
+Get Against Entries,Get Against Entries
+Get Current Stock,Pobierz aktualny stan magazynowy
+Get Items,Pobierz produkty
+Get Items From Sales Orders,Get Items From Sales Orders
+Get Items from BOM,Weź produkty z zestawienia materiałowego
+Get Last Purchase Rate,Get Last Purchase Rate
+Get Outstanding Invoices,Get Outstanding Invoices
+Get Relevant Entries,Get Relevant Entries
+Get Sales Orders,Get Sales Orders
+Get Specification Details,Pobierz szczegóły specyfikacji
+Get Stock and Rate,Pobierz stan magazynowy i stawkę
+Get Template,Get Template
+Get Terms and Conditions,Get Terms and Conditions
+Get Weekly Off Dates,Get Weekly Off Dates
+"Get valuation rate and available stock at source/target warehouse on mentioned posting date-time. If serialized item, please press this button after entering serial nos.","Get valuation rate and available stock at source/target warehouse on mentioned posting date-time. If serialized item, please press this button after entering serial nos."
+Global Defaults,Global Defaults
+Global POS Setting {0} already created for company {1},Global POS Setting {0} already created for company {1}
+Global Settings,Global Settings
+"Go to the appropriate group (usually Application of Funds > Current Assets > Bank Accounts and create a new Account Ledger (by clicking on Add Child) of type ""Bank""","Go to the appropriate group (usually Application of Funds > Current Assets > Bank Accounts and create a new Account Ledger (by clicking on Add Child) of type ""Bank"""
+"Go to the appropriate group (usually Source of Funds > Current Liabilities > Taxes and Duties and create a new Account Ledger (by clicking on Add Child) of type ""Tax"" and do mention the Tax rate.","Go to the appropriate group (usually Source of Funds > Current Liabilities > Taxes and Duties and create a new Account Ledger (by clicking on Add Child) of type ""Tax"" and do mention the Tax rate."
+Goal,Goal
+Goals,Goals
+Goods received from Suppliers.,Produkty otrzymane od dostawców.
+Google Drive,Google Drive
+Google Drive Access Allowed,Google Drive Access Allowed
+Government,Government
+Graduate,Graduate
+Grand Total,Grand Total
+Grand Total (Company Currency),Grand Total (Company Currency)
+"Grid ""","Grid """
+Grocery,Grocery
+Gross Margin %,Gross Margin %
+Gross Margin Value,Gross Margin Value
+Gross Pay,Gross Pay
+Gross Pay + Arrear Amount +Encashment Amount - Total Deduction,Gross Pay + Arrear Amount +Encashment Amount - Total Deduction
+Gross Profit,Gross Profit
+Gross Profit (%),Gross Profit (%)
+Gross Weight,Gross Weight
+Gross Weight UOM,Gross Weight UOM
+Group,Grupa
+Group by Account,Group by Account
+Group by Voucher,Group by Voucher
+Group or Ledger,Grupa lub Konto
+Groups,Grupy
+HR Manager,HR Manager
+HR Settings,HR Settings
+HTML / Banner that will show on the top of product list.,HTML / Banner that will show on the top of product list.
+Half Day,Half Day
+Half Yearly,Half Yearly
+Half-yearly,Half-yearly
+Happy Birthday!,Happy Birthday!
+Hardware,Hardware
+Has Batch No,Posada numer lotu (batch'u)
+Has Child Node,Has Child Node
+Has Serial No,Posiada numer seryjny
+Head of Marketing and Sales,Head of Marketing and Sales
+Header,Nagłówek
+Health Care,Opieka zdrowotna
+Health Concerns,Health Concerns
+Health Details,Health Details
+Held On,Held On
+Help HTML,Help HTML
+"Help: To link to another record in the system, use ""#Form/Note/[Note Name]"" as the Link URL. (don't use ""http://"")","Help: To link to another record in the system, use ""#Form/Note/[Note Name]"" as the Link URL. (don't use ""http://"")"
+"Here you can maintain family details like name and occupation of parent, spouse and children","Here you can maintain family details like name and occupation of parent, spouse and children"
+"Here you can maintain height, weight, allergies, medical concerns etc","Here you can maintain height, weight, allergies, medical concerns etc"
+Hide Currency Symbol,Hide Currency Symbol
+High,Wysoki
+History In Company,History In Company
+Hold,Hold
+Holiday,Holiday
+Holiday List,Holiday List
+Holiday List Name,Holiday List Name
+Holiday master.,Holiday master.
+Holidays,Holidays
+Home,Home
+Host,Host
+"Host, Email and Password required if emails are to be pulled","Host, Email and Password required if emails are to be pulled"
+Hour,Godzina
+Hour Rate,Stawka godzinowa
+Hour Rate Labour,Hour Rate Labour
+Hours,Godziny
+How frequently?,Jak często?
+"How should this currency be formatted? If not set, will use system defaults","How should this currency be formatted? If not set, will use system defaults"
+Human Resources,Kadry
+Identification of the package for the delivery (for print),Identification of the package for the delivery (for print)
+If Income or Expense,If Income or Expense
+If Monthly Budget Exceeded,If Monthly Budget Exceeded
+"If Sale BOM is defined, the actual BOM of the Pack is displayed as table. Available in Delivery Note and Sales Order","If Sale BOM is defined, the actual BOM of the Pack is displayed as table. Available in Delivery Note and Sales Order"
+"If Supplier Part Number exists for given Item, it gets stored here","If Supplier Part Number exists for given Item, it gets stored here"
+If Yearly Budget Exceeded,If Yearly Budget Exceeded
+"If checked, BOM for sub-assembly items will be considered for getting raw materials. Otherwise, all sub-assembly items will be treated as a raw material.","If checked, BOM for sub-assembly items will be considered for getting raw materials. Otherwise, all sub-assembly items will be treated as a raw material."
+"If checked, Total no. of Working Days will include holidays, and this will reduce the value of Salary Per Day","If checked, Total no. of Working Days will include holidays, and this will reduce the value of Salary Per Day"
+"If checked, the tax amount will be considered as already included in the Print Rate / Print Amount","If checked, the tax amount will be considered as already included in the Print Rate / Print Amount"
+If different than customer address,If different than customer address
+"If disable, 'Rounded Total' field will not be visible in any transaction","If disable, 'Rounded Total' field will not be visible in any transaction"
+"If enabled, the system will post accounting entries for inventory automatically.","If enabled, the system will post accounting entries for inventory automatically."
+If more than one package of the same type (for print),If more than one package of the same type (for print)
+"If no change in either Quantity or Valuation Rate, leave the cell blank.","If no change in either Quantity or Valuation Rate, leave the cell blank."
+If not applicable please enter: NA,If not applicable please enter: NA
+"If not checked, the list will have to be added to each Department where it has to be applied.","If not checked, the list will have to be added to each Department where it has to be applied."
+"If specified, send the newsletter using this email address","If specified, send the newsletter using this email address"
+"If the account is frozen, entries are allowed to restricted users.","If the account is frozen, entries are allowed to restricted users."
+"If this Account represents a Customer, Supplier or Employee, set it here.","If this Account represents a Customer, Supplier or Employee, set it here."
+If you follow Quality Inspection. Enables Item QA Required and QA No in Purchase Receipt,If you follow Quality Inspection. Enables Item QA Required and QA No in Purchase Receipt
+If you have Sales Team and Sale Partners (Channel Partners)  they can be tagged and maintain their contribution in the sales activity,If you have Sales Team and Sale Partners (Channel Partners)  they can be tagged and maintain their contribution in the sales activity
+"If you have created a standard template in Purchase Taxes and Charges Master, select one and click on the button below.","If you have created a standard template in Purchase Taxes and Charges Master, select one and click on the button below."
+"If you have created a standard template in Sales Taxes and Charges Master, select one and click on the button below.","If you have created a standard template in Sales Taxes and Charges Master, select one and click on the button below."
+"If you have long print formats, this feature can be used to split the page to be printed on multiple pages with all headers and footers on each page","If you have long print formats, this feature can be used to split the page to be printed on multiple pages with all headers and footers on each page"
+If you involve in manufacturing activity. Enables Item 'Is Manufactured',If you involve in manufacturing activity. Enables Item 'Is Manufactured'
+Ignore,Ignore
+Ignored: ,Ignored: 
+Image,Obrazek
+Image View,Image View
+Implementation Partner,Implementation Partner
+Import Attendance,Import Attendance
+Import Failed!,Import Failed!
+Import Log,Import Log
+Import Successful!,Import Successful!
+Imports,Imports
+In Hours,In Hours
+In Process,In Process
+In Qty,In Qty
+In Value,In Value
+In Words,Słownie
+In Words (Company Currency),In Words (Company Currency)
+In Words (Export) will be visible once you save the Delivery Note.,In Words (Export) will be visible once you save the Delivery Note.
+In Words will be visible once you save the Delivery Note.,In Words will be visible once you save the Delivery Note.
+In Words will be visible once you save the Purchase Invoice.,In Words will be visible once you save the Purchase Invoice.
+In Words will be visible once you save the Purchase Order.,In Words will be visible once you save the Purchase Order.
+In Words will be visible once you save the Purchase Receipt.,In Words will be visible once you save the Purchase Receipt.
+In Words will be visible once you save the Quotation.,In Words will be visible once you save the Quotation.
+In Words will be visible once you save the Sales Invoice.,In Words will be visible once you save the Sales Invoice.
+In Words will be visible once you save the Sales Order.,In Words will be visible once you save the Sales Order.
+Incentives,Incentives
+Include Reconciled Entries,Include Reconciled Entries
+Include holidays in Total no. of Working Days,Include holidays in Total no. of Working Days
+Income,Income
+Income / Expense,Income / Expense
+Income Account,Income Account
+Income Booked,Income Booked
+Income Tax,Income Tax
+Income Year to Date,Income Year to Date
+Income booked for the digest period,Income booked for the digest period
+Incoming,Incoming
+Incoming Rate,Incoming Rate
+Incoming quality inspection.,Incoming quality inspection.
+Incorrect or Inactive BOM {0} for Item {1} at row {2},Incorrect or Inactive BOM {0} for Item {1} at row {2}
+Indicates that the package is a part of this delivery,Indicates that the package is a part of this delivery
+Indirect Expenses,Indirect Expenses
+Indirect Income,Indirect Income
+Individual,Individual
+Industry,Industry
+Industry Type,Industry Type
+Inspected By,Skontrolowane przez
+Inspection Criteria,Kryteria kontrolne
+Inspection Required,Wymagana kontrola
+Inspection Type,Typ kontroli
+Installation Date,Installation Date
+Installation Note,Installation Note
+Installation Note Item,Installation Note Item
+Installation Note {0} has already been submitted,Installation Note {0} has already been submitted
+Installation Status,Installation Status
+Installation Time,Installation Time
+Installation date cannot be before delivery date for Item {0},Installation date cannot be before delivery date for Item {0}
+Installation record for a Serial No.,Installation record for a Serial No.
+Installed Qty,Installed Qty
+Instructions,Instrukcje
+Integrate incoming support emails to Support Ticket,Integrate incoming support emails to Support Ticket
+Interested,Interested
+Intern,Intern
+Internal,Internal
+Internet Publishing,Internet Publishing
+Introduction,Introduction
+Invalid Barcode or Serial No,Invalid Barcode or Serial No
+Invalid Mail Server. Please rectify and try again.,Invalid Mail Server. Please rectify and try again.
+Invalid Master Name,Invalid Master Name
+Invalid User Name or Support Password. Please rectify and try again.,Invalid User Name or Support Password. Please rectify and try again.
+Invalid quantity specified for item {0}. Quantity should be greater than 0.,Invalid quantity specified for item {0}. Quantity should be greater than 0.
+Inventory,Inwentarz
+Inventory & Support,Inventory & Support
+Investment Banking,Investment Banking
+Investments,Investments
+Invoice Date,Invoice Date
+Invoice Details,Invoice Details
+Invoice No,Invoice No
+Invoice Period From Date,Invoice Period From Date
+Invoice Period From and Invoice Period To dates mandatory for recurring invoice,Invoice Period From and Invoice Period To dates mandatory for recurring invoice
+Invoice Period To Date,Invoice Period To Date
+Invoiced Amount (Exculsive Tax),Invoiced Amount (Exculsive Tax)
+Is Active,Jest aktywny
+Is Advance,Is Advance
+Is Cancelled,Is Cancelled
+Is Carry Forward,Is Carry Forward
+Is Default,Jest domyślny
+Is Encash,Is Encash
+Is Fixed Asset Item,Jest stałą pozycją aktywów
+Is LWP,Is LWP
+Is Opening,Is Opening
+Is Opening Entry,Is Opening Entry
+Is POS,Is POS
+Is Primary Contact,Is Primary Contact
+Is Purchase Item,Jest produktem kupowalnym
+Is Sales Item,Jest produktem sprzedawalnym
+Is Service Item,Jest usługą
+Is Stock Item,Jest produktem w magazynie
+Is Sub Contracted Item,Produkcja jest zlecona innemu podmiotowi
+Is Subcontracted,Is Subcontracted
+Is this Tax included in Basic Rate?,Is this Tax included in Basic Rate?
+Issue,Issue
+Issue Date,Issue Date
+Issue Details,Issue Details
+Issued Items Against Production Order,Issued Items Against Production Order
+It can also be used to create opening stock entries and to fix stock value.,It can also be used to create opening stock entries and to fix stock value.
+Item,Produkt
+Item Advanced,Item Advanced
+Item Barcode,Kod kreskowy produktu
+Item Batch Nos,Item Batch Nos
+Item Code,Kod produktu
+Item Code and Warehouse should already exist.,Item Code and Warehouse should already exist.
+Item Code cannot be changed for Serial No.,Item Code cannot be changed for Serial No.
+Item Code is mandatory because Item is not automatically numbered,Item Code is mandatory because Item is not automatically numbered
+Item Code required at Row No {0},Item Code required at Row No {0}
+Item Customer Detail,Item Customer Detail
+Item Description,Opis produktu
+Item Desription,Opis produktu
+Item Details,Szczegóły produktu
+Item Group,Grupa produktów
+Item Group Name,Item Group Name
+Item Group Tree,Drzewo grup produktów
+Item Groups in Details,Item Groups in Details
+Item Image (if not slideshow),Item Image (if not slideshow)
+Item Name,Nazwa produktu
+Item Naming By,Item Naming By
+Item Price,Cena produktu
+Item Prices,Ceny produktu
+Item Quality Inspection Parameter,Item Quality Inspection Parameter
+Item Reorder,Item Reorder
+Item Serial No,Nr seryjny produktu
+Item Serial Nos,Item Serial Nos
+Item Shortage Report,Item Shortage Report
+Item Supplier,Dostawca produktu
+Item Supplier Details,Szczegóły dostawcy produktu
+Item Tax,Podatek dla produktu
+Item Tax Amount,Wysokość podatku dla produktu
+Item Tax Rate,Stawka podatku dla produktu
+Item Tax Row {0} must have account of type Tax or Income or Expense or Chargeable,Item Tax Row {0} must have account of type Tax or Income or Expense or Chargeable
+Item Tax1,Item Tax1
+Item To Manufacture,Produkt do wyprodukowania
+Item UOM,Jednostka miary produktu
+Item Website Specification,Item Website Specification
+Item Website Specifications,Item Website Specifications
+Item Wise Tax Detail,Item Wise Tax Detail
+Item Wise Tax Detail ,
+Item is required,Item is required
+Item is updated,Item is updated
+Item master.,Item master.
+"Item must be a purchase item, as it is present in one or many Active BOMs","Item must be a purchase item, as it is present in one or many Active BOMs"
+Item or Warehouse for row {0} does not match Material Request,Item or Warehouse for row {0} does not match Material Request
+Item table can not be blank,Item table can not be blank
+Item to be manufactured or repacked,"Produkt, który ma zostać wyprodukowany lub przepakowany"
+Item valuation updated,Item valuation updated
+Item will be saved by this name in the data base.,Produkt zostanie zapisany pod tą nazwą w bazie danych.
+Item {0} appears multiple times in Price List {1},Item {0} appears multiple times in Price List {1}
+Item {0} does not exist,Item {0} does not exist
+Item {0} does not exist in the system or has expired,Item {0} does not exist in the system or has expired
+Item {0} does not exist in {1} {2},Item {0} does not exist in {1} {2}
+Item {0} has already been returned,Item {0} has already been returned
+Item {0} has been entered multiple times against same operation,Item {0} has been entered multiple times against same operation
+Item {0} has been entered multiple times with same description or date,Item {0} has been entered multiple times with same description or date
+Item {0} has been entered multiple times with same description or date or warehouse,Item {0} has been entered multiple times with same description or date or warehouse
+Item {0} has been entered twice,Item {0} has been entered twice
+Item {0} has reached its end of life on {1},Item {0} has reached its end of life on {1}
+Item {0} ignored since it is not a stock item,Item {0} ignored since it is not a stock item
+Item {0} is cancelled,Item {0} is cancelled
+Item {0} is not Purchase Item,Item {0} is not Purchase Item
+Item {0} is not a serialized Item,Item {0} is not a serialized Item
+Item {0} is not a stock Item,Item {0} is not a stock Item
+Item {0} is not active or end of life has been reached,Item {0} is not active or end of life has been reached
+Item {0} is not setup for Serial Nos. Check Item master,Item {0} is not setup for Serial Nos. Check Item master
+Item {0} is not setup for Serial Nos. Column must be blank,Item {0} is not setup for Serial Nos. Column must be blank
+Item {0} must be Sales Item,Item {0} must be Sales Item
+Item {0} must be Sales or Service Item in {1},Item {0} must be Sales or Service Item in {1}
+Item {0} must be Service Item,Item {0} must be Service Item
+Item {0} must be a Purchase Item,Item {0} must be a Purchase Item
+Item {0} must be a Sales Item,Item {0} must be a Sales Item
+Item {0} must be a Service Item.,Item {0} must be a Service Item.
+Item {0} must be a Sub-contracted Item,Item {0} must be a Sub-contracted Item
+Item {0} must be a stock Item,Item {0} must be a stock Item
+Item {0} must be manufactured or sub-contracted,Item {0} must be manufactured or sub-contracted
+Item {0} not found,Item {0} not found
+Item {0} with Serial No {1} is already installed,Item {0} with Serial No {1} is already installed
+Item {0} with same description entered twice,Item {0} with same description entered twice
+"Item, Warranty, AMC (Annual Maintenance Contract) details will be automatically fetched when Serial Number is selected.","Item, Warranty, AMC (Annual Maintenance Contract) details will be automatically fetched when Serial Number is selected."
+Item-wise Price List Rate,Item-wise Price List Rate
+Item-wise Purchase History,Item-wise Purchase History
+Item-wise Purchase Register,Item-wise Purchase Register
+Item-wise Sales History,Item-wise Sales History
+Item-wise Sales Register,Item-wise Sales Register
+"Item: {0} managed batch-wise, can not be reconciled using \					Stock Reconciliation, instead use Stock Entry","Item: {0} managed batch-wise, can not be reconciled using \					Stock Reconciliation, instead use Stock Entry"
+Item: {0} not found in the system,Item: {0} not found in the system
+Items,Produkty
+Items To Be Requested,Items To Be Requested
+Items required,Items required
+"Items to be requested which are ""Out of Stock"" considering all warehouses based on projected qty and minimum order qty","Items to be requested which are ""Out of Stock"" considering all warehouses based on projected qty and minimum order qty"
+Items which do not exist in Item master can also be entered on customer's request,Items which do not exist in Item master can also be entered on customer's request
+Itemwise Discount,Itemwise Discount
+Itemwise Recommended Reorder Level,Itemwise Recommended Reorder Level
+Job Applicant,Job Applicant
+Job Opening,Job Opening
+Job Profile,Job Profile
+Job Title,Job Title
+"Job profile, qualifications required etc.","Job profile, qualifications required etc."
+Jobs Email Settings,Jobs Email Settings
+Journal Entries,Zapisy księgowe
+Journal Entry,Journal Entry
+Journal Voucher,Polecenia Księgowania
+Journal Voucher Detail,Journal Voucher Detail
+Journal Voucher Detail No,Journal Voucher Detail No
+Journal Voucher {0} does not have account {1} or already matched,Journal Voucher {0} does not have account {1} or already matched
+Journal Vouchers {0} are un-linked,Journal Vouchers {0} are un-linked
+Keep a track of communication related to this enquiry which will help for future reference.,Keep a track of communication related to this enquiry which will help for future reference.
+Keep it web friendly 900px (w) by 100px (h),Keep it web friendly 900px (w) by 100px (h)
+Key Performance Area,Key Performance Area
+Key Responsibility Area,Key Responsibility Area
+Kg,kg
+LR Date,LR Date
+LR No,Nr ciężarówki
+Label,Label
+Landed Cost Item,Landed Cost Item
+Landed Cost Items,Landed Cost Items
+Landed Cost Purchase Receipt,Landed Cost Purchase Receipt
+Landed Cost Purchase Receipts,Landed Cost Purchase Receipts
+Landed Cost Wizard,Landed Cost Wizard
+Landed Cost updated successfully,Landed Cost updated successfully
+Language,Język
+Last Name,Nazwisko
+Last Purchase Rate,Last Purchase Rate
+Latest,Latest
+Lead,Lead
+Lead Details,Lead Details
+Lead Id,Lead Id
+Lead Name,Lead Name
+Lead Owner,Lead Owner
+Lead Source,Lead Source
+Lead Status,Lead Status
+Lead Time Date,Termin realizacji
+Lead Time Days,Czas realizacji (dni)
+Lead Time days is number of days by which this item is expected in your warehouse. This days is fetched in Material Request when you select this item.,Lead Time days is number of days by which this item is expected in your warehouse. This days is fetched in Material Request when you select this item.
+Lead Type,Lead Type
+Lead must be set if Opportunity is made from Lead,Lead must be set if Opportunity is made from Lead
+Leave Allocation,Leave Allocation
+Leave Allocation Tool,Leave Allocation Tool
+Leave Application,Leave Application
+Leave Approver,Leave Approver
+Leave Approvers,Leave Approvers
+Leave Balance Before Application,Leave Balance Before Application
+Leave Block List,Leave Block List
+Leave Block List Allow,Leave Block List Allow
+Leave Block List Allowed,Leave Block List Allowed
+Leave Block List Date,Leave Block List Date
+Leave Block List Dates,Leave Block List Dates
+Leave Block List Name,Leave Block List Name
+Leave Blocked,Leave Blocked
+Leave Control Panel,Leave Control Panel
+Leave Encashed?,Leave Encashed?
+Leave Encashment Amount,Leave Encashment Amount
+Leave Type,Leave Type
+Leave Type Name,Leave Type Name
+Leave Without Pay,Leave Without Pay
+Leave application has been approved.,Leave application has been approved.
+Leave application has been rejected.,Leave application has been rejected.
+Leave approver must be one of {0},Leave approver must be one of {0}
+Leave blank if considered for all branches,Leave blank if considered for all branches
+Leave blank if considered for all departments,Leave blank if considered for all departments
+Leave blank if considered for all designations,Leave blank if considered for all designations
+Leave blank if considered for all employee types,Leave blank if considered for all employee types
+"Leave can be approved by users with Role, ""Leave Approver""","Leave can be approved by users with Role, ""Leave Approver"""
+Leave of type {0} cannot be longer than {1},Leave of type {0} cannot be longer than {1}
+Leaves Allocated Successfully for {0},Leaves Allocated Successfully for {0}
+Leaves for type {0} already allocated for Employee {1} for Fiscal Year {0},Leaves for type {0} already allocated for Employee {1} for Fiscal Year {0}
+Leaves must be allocated in multiples of 0.5,Leaves must be allocated in multiples of 0.5
+Ledger,Ledger
+Ledgers,Ledgers
+Left,Left
+Legal,Legal
+Legal Expenses,Legal Expenses
+Letter Head,Letter Head
+Letter Heads for print templates.,Letter Heads for print templates.
+Level,Level
+Lft,Lft
+Liability,Liability
+List a few of your customers. They could be organizations or individuals.,List a few of your customers. They could be organizations or individuals.
+List a few of your suppliers. They could be organizations or individuals.,List a few of your suppliers. They could be organizations or individuals.
+List items that form the package.,List items that form the package.
+List this Item in multiple groups on the website.,List this Item in multiple groups on the website.
+"List your products or services that you buy or sell. Make sure to check the Item Group, Unit of Measure and other properties when you start.","List your products or services that you buy or sell. Make sure to check the Item Group, Unit of Measure and other properties when you start."
+"List your tax heads (e.g. VAT, Excise; they should have unique names) and their standard rates. This will create a standard template, which you can edit and add more later.","List your tax heads (e.g. VAT, Excise; they should have unique names) and their standard rates. This will create a standard template, which you can edit and add more later."
+Loading...,Loading...
+Loans (Liabilities),Loans (Liabilities)
+Loans and Advances (Assets),Loans and Advances (Assets)
+Local,Local
+Login with your new User ID,Login with your new User ID
+Logo,Logo
+Logo and Letter Heads,Logo and Letter Heads
+Lost,Lost
+Lost Reason,Lost Reason
+Low,Low
+Lower Income,Lower Income
+MTN Details,MTN Details
+Main,Główny
+Main Reports,Raporty główne
+Maintain Same Rate Throughout Sales Cycle,Maintain Same Rate Throughout Sales Cycle
+Maintain same rate throughout purchase cycle,Maintain same rate throughout purchase cycle
+Maintenance,Maintenance
+Maintenance Date,Maintenance Date
+Maintenance Details,Maintenance Details
+Maintenance Schedule,Maintenance Schedule
+Maintenance Schedule Detail,Maintenance Schedule Detail
+Maintenance Schedule Item,Maintenance Schedule Item
+Maintenance Schedule is not generated for all the items. Please click on 'Generate Schedule',Maintenance Schedule is not generated for all the items. Please click on 'Generate Schedule'
+Maintenance Schedule {0} exists against {0},Maintenance Schedule {0} exists against {0}
+Maintenance Schedule {0} must be cancelled before cancelling this Sales Order,Maintenance Schedule {0} must be cancelled before cancelling this Sales Order
+Maintenance Schedules,Maintenance Schedules
+Maintenance Status,Maintenance Status
+Maintenance Time,Maintenance Time
+Maintenance Type,Maintenance Type
+Maintenance Visit,Maintenance Visit
+Maintenance Visit Purpose,Maintenance Visit Purpose
+Maintenance Visit {0} must be cancelled before cancelling this Sales Order,Maintenance Visit {0} must be cancelled before cancelling this Sales Order
+Maintenance start date can not be before delivery date for Serial No {0},Maintenance start date can not be before delivery date for Serial No {0}
+Major/Optional Subjects,Major/Optional Subjects
+Make ,Stwórz
+Make Accounting Entry For Every Stock Movement,Tworzenie Zapisów Księgowych dla każdej zmiany stanu Magazynu
+Make Bank Voucher,Make Bank Voucher
+Make Credit Note,Make Credit Note
+Make Debit Note,Make Debit Note
+Make Delivery,Make Delivery
+Make Difference Entry,Make Difference Entry
+Make Excise Invoice,Make Excise Invoice
+Make Installation Note,Make Installation Note
+Make Invoice,Make Invoice
+Make Maint. Schedule,Make Maint. Schedule
+Make Maint. Visit,Make Maint. Visit
+Make Maintenance Visit,Make Maintenance Visit
+Make Packing Slip,Make Packing Slip
+Make Payment Entry,Make Payment Entry
+Make Purchase Invoice,Make Purchase Invoice
+Make Purchase Order,Make Purchase Order
+Make Purchase Receipt,Make Purchase Receipt
+Make Salary Slip,Make Salary Slip
+Make Salary Structure,Make Salary Structure
+Make Sales Invoice,Make Sales Invoice
+Make Sales Order,Make Sales Order
+Make Supplier Quotation,Make Supplier Quotation
+Male,Male
+Manage Customer Group Tree.,Manage Customer Group Tree.
+Manage Sales Person Tree.,Manage Sales Person Tree.
+Manage Territory Tree.,Manage Territory Tree.
+Manage cost of operations,Zarządzaj kosztami działań
+Management,Management
+Manager,Manager
+"Mandatory if Stock Item is ""Yes"". Also the default warehouse where reserved quantity is set from Sales Order.",Wymagane jeśli jest produktem w magazynie. Również z domyślnego magazynu rezerwowana jest wymagana ilość przy Zleceniu Sprzedaży.
+Manufacture against Sales Order,Manufacture against Sales Order
+Manufacture/Repack,Produkcja/Przepakowanie
+Manufactured Qty,Manufactured Qty
+Manufactured quantity will be updated in this warehouse,Manufactured quantity will be updated in this warehouse
+Manufactured quantity {0} cannot be greater than planned quanitity {1} in Production Order {2},Manufactured quantity {0} cannot be greater than planned quanitity {1} in Production Order {2}
+Manufacturer,Producent
+Manufacturer Part Number,Numer katalogowy producenta
+Manufacturing,Produkcja
+Manufacturing Quantity,Ilość produkcji
+Manufacturing Quantity is mandatory,Manufacturing Quantity is mandatory
+Margin,Margin
+Marital Status,Marital Status
+Market Segment,Market Segment
+Marketing,Marketing
+Marketing Expenses,Marketing Expenses
+Married,Married
+Mass Mailing,Mass Mailing
+Master Name,Master Name
+Master Name is mandatory if account type is Warehouse,Master Name is mandatory if account type is Warehouse
+Master Type,Master Type
+Masters,Masters
+Match non-linked Invoices and Payments.,Match non-linked Invoices and Payments.
+Material Issue,Wydanie materiałów
+Material Receipt,Przyjęcie materiałów
+Material Request,Zamówienie produktu
+Material Request Detail No,Material Request Detail No
+Material Request For Warehouse,Material Request For Warehouse
+Material Request Item,Material Request Item
+Material Request Items,Material Request Items
+Material Request No,Material Request No
+Material Request Type,Typ zamówienia produktu
+Material Request of maximum {0} can be made for Item {1} against Sales Order {2},Material Request of maximum {0} can be made for Item {1} against Sales Order {2}
+Material Request used to make this Stock Entry,Material Request used to make this Stock Entry
+Material Request {0} is cancelled or stopped,Material Request {0} is cancelled or stopped
+Material Requests for which Supplier Quotations are not created,Material Requests for which Supplier Quotations are not created
+Material Requests {0} created,Material Requests {0} created
+Material Requirement,Material Requirement
+Material Transfer,Transfer materiałów
+Materials,Materiały
+Materials Required (Exploded),Materials Required (Exploded)
+Max 5 characters,Max 5 characters
+Max Days Leave Allowed,Max Days Leave Allowed
+Max Discount (%),Maksymalny rabat (%)
+Max Qty,Maks. Ilość
+Maximum allowed credit is {0} days after posting date,Maximum allowed credit is {0} days after posting date
+Maximum {0} rows allowed,Maximum {0} rows allowed
+Maxiumm discount for Item {0} is {1}%,Maxiumm discount for Item {0} is {1}%
+Medical,Medyczny
+Medium,Medium
+"Merging is only possible if following properties are same in both records. Group or Ledger, Root Type, Company","Merging is only possible if following properties are same in both records. Group or Ledger, Root Type, Company"
+Message,Wiadomość
+Message Parameter,Message Parameter
+Message Sent,Wiadomość wysłana
+Message updated,Message updated
+Messages,Wiadomości
+Messages greater than 160 characters will be split into multiple messages,Messages greater than 160 characters will be split into multiple messages
+Middle Income,Middle Income
+Milestone,Milestone
+Milestone Date,Milestone Date
+Milestones,Milestones
+Milestones will be added as Events in the Calendar,Milestones will be added as Events in the Calendar
+Min Order Qty,Min. wartość zamówienia
+Min Qty,Min. ilość
+Min Qty can not be greater than Max Qty,Min Qty can not be greater than Max Qty
+Minimum Order Qty,Minimalna wartość zamówienia
+Minute,Minuta
+Misc Details,Misc Details
+Miscellaneous Expenses,Miscellaneous Expenses
+Miscelleneous,Miscelleneous
+Mobile No,Nr tel. Komórkowego
+Mobile No.,Nr tel. Komórkowego
+Mode of Payment,Mode of Payment
+Modern,Nowoczesny
+Modified Amount,Modified Amount
+Monday,Poniedziałek
+Month,Miesiąc
+Monthly,Miesięcznie
+Monthly Attendance Sheet,Monthly Attendance Sheet
+Monthly Earning & Deduction,Monthly Earning & Deduction
+Monthly Salary Register,Monthly Salary Register
+Monthly salary statement.,Monthly salary statement.
+More Details,More Details
+More Info,Więcej informacji
+Motion Picture & Video,Motion Picture & Video
+Moving Average,Moving Average
+Moving Average Rate,Moving Average Rate
+Mr,Pan
+Ms,Pani
+Multiple Item prices.,Multiple Item prices.
+"Multiple Price Rule exists with same criteria, please resolve \			conflict by assigning priority. Price Rules: {0}","Multiple Price Rule exists with same criteria, please resolve \			conflict by assigning priority. Price Rules: {0}"
+Music,Muzyka
+Must be Whole Number,Musi być liczbą całkowitą
+Name,Imię
+Name and Description,Nazwa i opis
+Name and Employee ID,Name and Employee ID
+"Name of new Account. Note: Please don't create accounts for Customers and Suppliers, they are created automatically from the Customer and Supplier master","Name of new Account. Note: Please don't create accounts for Customers and Suppliers, they are created automatically from the Customer and Supplier master"
+Name of person or organization that this address belongs to.,Name of person or organization that this address belongs to.
+Name of the Budget Distribution,Name of the Budget Distribution
+Naming Series,Naming Series
+Negative Quantity is not allowed,Negative Quantity is not allowed
+Negative Stock Error ({6}) for Item {0} in Warehouse {1} on {2} {3} in {4} {5},Negative Stock Error ({6}) for Item {0} in Warehouse {1} on {2} {3} in {4} {5}
+Negative Valuation Rate is not allowed,Negative Valuation Rate is not allowed
+Negative balance in Batch {0} for Item {1} at Warehouse {2} on {3} {4},Negative balance in Batch {0} for Item {1} at Warehouse {2} on {3} {4}
+Net Pay,Net Pay
+Net Pay (in words) will be visible once you save the Salary Slip.,Net Pay (in words) will be visible once you save the Salary Slip.
+Net Total,Łączna wartość netto
+Net Total (Company Currency),Łączna wartość netto (waluta firmy)
+Net Weight,Waga netto
+Net Weight UOM,Jednostka miary wagi netto
+Net Weight of each Item,Waga netto każdego produktu
+Net pay cannot be negative,Net pay cannot be negative
+Never,Nigdy
+New ,Nowy
+New Account,Nowe konto
+New Account Name,Nowa nazwa konta
+New BOM,Nowe zestawienie materiałowe
+New Communications,New Communications
+New Company,Nowa firma
+New Cost Center,New Cost Center
+New Cost Center Name,New Cost Center Name
+New Delivery Notes,New Delivery Notes
+New Enquiries,New Enquiries
+New Leads,New Leads
+New Leave Application,New Leave Application
+New Leaves Allocated,New Leaves Allocated
+New Leaves Allocated (In Days),New Leaves Allocated (In Days)
+New Material Requests,New Material Requests
+New Projects,Nowe projekty
+New Purchase Orders,New Purchase Orders
+New Purchase Receipts,New Purchase Receipts
+New Quotations,New Quotations
+New Sales Orders,New Sales Orders
+New Serial No cannot have Warehouse. Warehouse must be set by Stock Entry or Purchase Receipt,New Serial No cannot have Warehouse. Warehouse must be set by Stock Entry or Purchase Receipt
+New Stock Entries,New Stock Entries
+New Stock UOM,New Stock UOM
+New Stock UOM is required,New Stock UOM is required
+New Stock UOM must be different from current stock UOM,New Stock UOM must be different from current stock UOM
+New Supplier Quotations,New Supplier Quotations
+New Support Tickets,New Support Tickets
+New UOM must NOT be of type Whole Number,New UOM must NOT be of type Whole Number
+New Workplace,New Workplace
+Newsletter,Newsletter
+Newsletter Content,Newsletter Content
+Newsletter Status,Newsletter Status
+Newsletter has already been sent,Newsletter has already been sent
+Newsletters is not allowed for Trial users,Newsletters is not allowed for Trial users
+"Newsletters to contacts, leads.","Newsletters to contacts, leads."
+Newspaper Publishers,Newspaper Publishers
+Next,Następny
+Next Contact By,Next Contact By
+Next Contact Date,Next Contact Date
+Next Date,Next Date
+Next email will be sent on:,Next email will be sent on:
+No,Nie
+No Customer Accounts found.,No Customer Accounts found.
+No Customer or Supplier Accounts found,No Customer or Supplier Accounts found
+No Expense Approvers. Please assign 'Expense Approver' Role to atleast one user,No Expense Approvers. Please assign 'Expense Approver' Role to atleast one user
+No Item with Barcode {0},No Item with Barcode {0}
+No Item with Serial No {0},No Item with Serial No {0}
+No Items to pack,No Items to pack
+No Leave Approvers. Please assign 'Leave Approver' Role to atleast one user,No Leave Approvers. Please assign 'Leave Approver' Role to atleast one user
+No Permission,No Permission
+No Production Orders created,No Production Orders created
+No Supplier Accounts found. Supplier Accounts are identified based on 'Master Type' value in account record.,No Supplier Accounts found. Supplier Accounts are identified based on 'Master Type' value in account record.
+No accounting entries for the following warehouses,No accounting entries for the following warehouses
+No addresses created,No addresses created
+No contacts created,No contacts created
+No default BOM exists for Item {0},No default BOM exists for Item {0}
+No description given,No description given
+No employee found,No employee found
+No employee found!,No employee found!
+No of Requested SMS,No of Requested SMS
+No of Sent SMS,No of Sent SMS
+No of Visits,No of Visits
+No permission,
+No record found,No record found
+No salary slip found for month: ,No salary slip found for month: 
+Non Profit,Non Profit
+Nos,Nos
+Not Active,Not Active
+Not Applicable,Not Applicable
+Not Available,Niedostępny
+Not Billed,Not Billed
+Not Delivered,Not Delivered
+Not Set,Not Set
+Not allowed to update entries older than {0},Not allowed to update entries older than {0}
+Not authorized to edit frozen Account {0},Not authorized to edit frozen Account {0}
+Not authroized since {0} exceeds limits,Not authroized since {0} exceeds limits
+Not permitted,Not permitted
+Note,Note
+Note User,Note User
+"Note: Backups and files are not deleted from Dropbox, you will have to delete them manually.","Note: Backups and files are not deleted from Dropbox, you will have to delete them manually."
+"Note: Backups and files are not deleted from Google Drive, you will have to delete them manually.","Note: Backups and files are not deleted from Google Drive, you will have to delete them manually."
+Note: Due Date exceeds the allowed credit days by {0} day(s),Note: Due Date exceeds the allowed credit days by {0} day(s)
+Note: Email will not be sent to disabled users,Note: Email will not be sent to disabled users
+Note: Item {0} entered multiple times,Note: Item {0} entered multiple times
+Note: Payment Entry will not be created since 'Cash or Bank Account' was not specified,Note: Payment Entry will not be created since 'Cash or Bank Account' was not specified
+Note: System will not check over-delivery and over-booking for Item {0} as quantity or amount is 0,Note: System will not check over-delivery and over-booking for Item {0} as quantity or amount is 0
+Note: There is not enough leave balance for Leave Type {0},Note: There is not enough leave balance for Leave Type {0}
+Note: This Cost Center is a Group. Cannot make accounting entries against groups.,Note: This Cost Center is a Group. Cannot make accounting entries against groups.
+Note: {0},Note: {0}
+Notes,Notatki
+Notes:,Notatki:
+Nothing to request,Nothing to request
+Notice (days),Notice (days)
+Notification Control,Notification Control
+Notification Email Address,Notification Email Address
+Notify by Email on creation of automatic Material Request,Notify by Email on creation of automatic Material Request
+Number Format,Number Format
+Offer Date,Offer Date
+Office,Biuro
+Office Equipments,Office Equipments
+Office Maintenance Expenses,Office Maintenance Expenses
+Office Rent,Office Rent
+Old Parent,Old Parent
+On Net Total,On Net Total
+On Previous Row Amount,On Previous Row Amount
+On Previous Row Total,On Previous Row Total
+Online Auctions,Online Auctions
+Only Leave Applications with status 'Approved' can be submitted,Only Leave Applications with status 'Approved' can be submitted
+"Only Serial Nos with status ""Available"" can be delivered.",Tylko numery seryjne o statusie “Dostępny” mogą zostać dostarczone.
+Only leaf nodes are allowed in transaction,Only leaf nodes are allowed in transaction
+Only the selected Leave Approver can submit this Leave Application,Only the selected Leave Approver can submit this Leave Application
+Open,Otwarty
+Open Production Orders,Open Production Orders
+Open Tickets,Open Tickets
+Open source ERP built for the web,Open source ERP built for the web
+Opening (Cr),Opening (Cr)
+Opening (Dr),Opening (Dr)
+Opening Date,Opening Date
+Opening Entry,Opening Entry
+Opening Qty,Opening Qty
+Opening Time,Opening Time
+Opening Value,Opening Value
+Opening for a Job.,Opening for a Job.
+Operating Cost,Operating Cost
+Operation Description,Operation Description
+Operation No,Operation No
+Operation Time (mins),Operation Time (mins)
+Operation {0} is repeated in Operations Table,Operation {0} is repeated in Operations Table
+Operation {0} not present in Operations Table,Operation {0} not present in Operations Table
+Operations,Działania
+Opportunity,Szansa
+Opportunity Date,Data szansy
+Opportunity From,Szansa od
+Opportunity Item,Opportunity Item
+Opportunity Items,Opportunity Items
+Opportunity Lost,Opportunity Lost
+Opportunity Type,Typ szansy
+Optional. This setting will be used to filter in various transactions.,Optional. This setting will be used to filter in various transactions.
+Order Type,Typ zamówienia
+Order Type must be one of {1},Order Type must be one of {1}
+Ordered,Ordered
+Ordered Items To Be Billed,Ordered Items To Be Billed
+Ordered Items To Be Delivered,Ordered Items To Be Delivered
+Ordered Qty,Ordered Qty
+"Ordered Qty: Quantity ordered for purchase, but not received.","Ordered Qty: Quantity ordered for purchase, but not received."
+Ordered Quantity,Ordered Quantity
+Orders released for production.,Zamówienia zwolnione do produkcji.
+Organization Name,Nazwa organizacji
+Organization Profile,Organization Profile
+Organization branch master.,Organization branch master.
+Organization unit (department) master.,Organization unit (department) master.
+Original Amount,Original Amount
+Other,Inne
+Other Details,Other Details
+Others,Inni
+Out Qty,Out Qty
+Out Value,Out Value
+Out of AMC,Out of AMC
+Out of Warranty,Out of Warranty
+Outgoing,Outgoing
+Outstanding Amount,Outstanding Amount
+Outstanding for {0} cannot be less than zero ({1}),Outstanding for {0} cannot be less than zero ({1})
+Overhead,Overhead
+Overheads,Koszty ogólne
+Overlapping conditions found between:,Overlapping conditions found between:
+Overview,Overview
+Owned,Owned
+Owner,Właściciel
+PL or BS,PL or BS
+PO Date,PO Date
+PO No,PO No
+POP3 Mail Server,POP3 Mail Server
+POP3 Mail Settings,POP3 Mail Settings
+POP3 mail server (e.g. pop.gmail.com),POP3 mail server (e.g. pop.gmail.com)
+POP3 server e.g. (pop.gmail.com),POP3 server e.g. (pop.gmail.com)
+POS Setting,POS Setting
+POS Setting required to make POS Entry,POS Setting required to make POS Entry
+POS Setting {0} already created for user: {1} and company {2},POS Setting {0} already created for user: {1} and company {2}
+POS View,POS View
+PR Detail,PR Detail
+PR Posting Date,PR Posting Date
+Package Item Details,Package Item Details
+Package Items,Package Items
+Package Weight Details,Package Weight Details
+Packed Item,Packed Item
+Packed quantity must equal quantity for Item {0} in row {1},Packed quantity must equal quantity for Item {0} in row {1}
+Packing Details,Packing Details
+Packing List,Packing List
+Packing Slip,Packing Slip
+Packing Slip Item,Packing Slip Item
+Packing Slip Items,Packing Slip Items
+Packing Slip(s) cancelled,Packing Slip(s) cancelled
+Page Break,Page Break
+Page Name,Page Name
+Paid Amount,Paid Amount
+Paid amount + Write Off Amount can not be greater than Grand Total,Paid amount + Write Off Amount can not be greater than Grand Total
+Pair,Para
+Parameter,Parametr
+Parent Account,Nadrzędne konto
+Parent Cost Center,Parent Cost Center
+Parent Customer Group,Parent Customer Group
+Parent Detail docname,Parent Detail docname
+Parent Item,Element nadrzędny
+Parent Item Group,Grupa Elementu nadrzędnego
+Parent Item {0} must be not Stock Item and must be a Sales Item,Parent Item {0} must be not Stock Item and must be a Sales Item
+Parent Party Type,Parent Party Type
+Parent Sales Person,Parent Sales Person
+Parent Territory,Parent Territory
+Parent Website Page,Parent Website Page
+Parent Website Route,Parent Website Route
+Parent account can not be a ledger,Nadrzędne konto (Grupa) nie może być zwykłym kontem
+Parent account does not exist,Nadrzędne konto nie istnieje
+Parenttype,Parenttype
+Part-time,Part-time
+Partially Completed,Partially Completed
+Partly Billed,Partly Billed
+Partly Delivered,Partly Delivered
+Partner Target Detail,Partner Target Detail
+Partner Type,Partner Type
+Partner's Website,Partner's Website
+Party Type,Party Type
+Party Type Name,Party Type Name
+Passive,Passive
+Passport Number,Passport Number
+Password,Password
+Pay To / Recd From,Pay To / Recd From
+Payable,Payable
+Payables,Payables
+Payables Group,Payables Group
+Payment Days,Payment Days
+Payment Due Date,Payment Due Date
+Payment Period Based On Invoice Date,Payment Period Based On Invoice Date
+Payment Type,Payment Type
+Payment of salary for the month {0} and year {1},Payment of salary for the month {0} and year {1}
+Payment to Invoice Matching Tool,Payment to Invoice Matching Tool
+Payment to Invoice Matching Tool Detail,Payment to Invoice Matching Tool Detail
+Payments,Płatności
+Payments Made,Payments Made
+Payments Received,Payments Received
+Payments made during the digest period,Payments made during the digest period
+Payments received during the digest period,Payments received during the digest period
+Payroll Settings,Payroll Settings
+Pending,Pending
+Pending Amount,Pending Amount
+Pending Items {0} updated,Pending Items {0} updated
+Pending Review,Pending Review
+Pending SO Items For Purchase Request,Pending SO Items For Purchase Request
+Pension Funds,Pension Funds
+Percent Complete,Percent Complete
+Percentage Allocation,Percentage Allocation
+Percentage Allocation should be equal to 100%,Percentage Allocation should be equal to 100%
+Percentage variation in quantity to be allowed while receiving or delivering this item.,Procentowa wariacja w ilości dopuszczalna przy otrzymywaniu lub dostarczaniu tego produktu.
+Percentage you are allowed to receive or deliver more against the quantity ordered. For example: If you have ordered 100 units. and your Allowance is 10% then you are allowed to receive 110 units.,Percentage you are allowed to receive or deliver more against the quantity ordered. For example: If you have ordered 100 units. and your Allowance is 10% then you are allowed to receive 110 units.
+Performance appraisal.,Performance appraisal.
+Period,Okres
+Period Closing Voucher,Period Closing Voucher
+Periodicity,Periodicity
+Permanent Address,Permanent Address
+Permanent Address Is,Permanent Address Is
+Permission,Pozwolenie
+Personal,Personal
+Personal Details,Personal Details
+Personal Email,Personal Email
+Pharmaceutical,Pharmaceutical
+Pharmaceuticals,Pharmaceuticals
+Phone,Telefon
+Phone No,Nr telefonu
+Piecework,Piecework
+Pincode,Kod PIN
+Place of Issue,Place of Issue
+Plan for maintenance visits.,Plan for maintenance visits.
+Planned Qty,Planowana ilość
+"Planned Qty: Quantity, for which, Production Order has been raised, but is pending to be manufactured.","Planned Qty: Quantity, for which, Production Order has been raised, but is pending to be manufactured."
+Planned Quantity,Planowana ilość
+Planning,Planowanie
+Plant,Zakład
+Plant and Machinery,Plant and Machinery
+Please Enter Abbreviation or Short Name properly as it will be added as Suffix to all Account Heads.,Please Enter Abbreviation or Short Name properly as it will be added as Suffix to all Account Heads.
+Please add expense voucher details,Please add expense voucher details
+Please check 'Is Advance' against Account {0} if this is an advance entry.,Please check 'Is Advance' against Account {0} if this is an advance entry.
+Please click on 'Generate Schedule',Please click on 'Generate Schedule'
+Please click on 'Generate Schedule' to fetch Serial No added for Item {0},Please click on 'Generate Schedule' to fetch Serial No added for Item {0}
+Please click on 'Generate Schedule' to get schedule,Please click on 'Generate Schedule' to get schedule
+Please create Customer from Lead {0},Please create Customer from Lead {0}
+Please create Salary Structure for employee {0},Please create Salary Structure for employee {0}
+Please create new account from Chart of Accounts.,Please create new account from Chart of Accounts.
+Please do NOT create Account (Ledgers) for Customers and Suppliers. They are created directly from the Customer / Supplier masters.,Please do NOT create Account (Ledgers) for Customers and Suppliers. They are created directly from the Customer / Supplier masters.
+Please enter 'Expected Delivery Date',Please enter 'Expected Delivery Date'
+Please enter 'Is Subcontracted' as Yes or No,Please enter 'Is Subcontracted' as Yes or No
+Please enter 'Repeat on Day of Month' field value,Please enter 'Repeat on Day of Month' field value
+Please enter Account Receivable/Payable group in company master,Please enter Account Receivable/Payable group in company master
+Please enter Approving Role or Approving User,Please enter Approving Role or Approving User
+Please enter BOM for Item {0} at row {1},Please enter BOM for Item {0} at row {1}
+Please enter Company,Please enter Company
+Please enter Cost Center,Please enter Cost Center
+Please enter Delivery Note No or Sales Invoice No to proceed,Please enter Delivery Note No or Sales Invoice No to proceed
+Please enter Employee Id of this sales parson,Please enter Employee Id of this sales parson
+Please enter Expense Account,Wprowadź konto Wydatków
+Please enter Item Code to get batch no,Please enter Item Code to get batch no
+Please enter Item Code.,Please enter Item Code.
+Please enter Item first,Please enter Item first
+Please enter Maintaince Details first,Please enter Maintaince Details first
+Please enter Master Name once the account is created.,Please enter Master Name once the account is created.
+Please enter Planned Qty for Item {0} at row {1},Please enter Planned Qty for Item {0} at row {1}
+Please enter Production Item first,Please enter Production Item first
+Please enter Purchase Receipt No to proceed,Please enter Purchase Receipt No to proceed
+Please enter Reference date,Please enter Reference date
+Please enter Warehouse for which Material Request will be raised,Please enter Warehouse for which Material Request will be raised
+Please enter Write Off Account,Please enter Write Off Account
+Please enter atleast 1 invoice in the table,Please enter atleast 1 invoice in the table
+Please enter company first,Please enter company first
+Please enter company name first,Please enter company name first
+Please enter default Unit of Measure,Please enter default Unit of Measure
+Please enter default currency in Company Master,Please enter default currency in Company Master
+Please enter email address,Please enter email address
+Please enter item details,Please enter item details
+Please enter message before sending,Please enter message before sending
+Please enter parent account group for warehouse account,Please enter parent account group for warehouse account
+Please enter parent cost center,Please enter parent cost center
+Please enter quantity for Item {0},Please enter quantity for Item {0}
+Please enter relieving date.,Please enter relieving date.
+Please enter sales order in the above table,Please enter sales order in the above table
+Please enter valid Company Email,Please enter valid Company Email
+Please enter valid Email Id,Please enter valid Email Id
+Please enter valid Personal Email,Please enter valid Personal Email
+Please enter valid mobile nos,Please enter valid mobile nos
+Please install dropbox python module,Please install dropbox python module
+Please mention no of visits required,Please mention no of visits required
+Please pull items from Delivery Note,Please pull items from Delivery Note
+Please save the Newsletter before sending,Please save the Newsletter before sending
+Please save the document before generating maintenance schedule,Please save the document before generating maintenance schedule
+Please select Account first,Please select Account first
+Please select Bank Account,Wybierz konto Bank
+Please select Carry Forward if you also want to include previous fiscal year's balance leaves to this fiscal year,Please select Carry Forward if you also want to include previous fiscal year's balance leaves to this fiscal year
+Please select Category first,Please select Category first
+Please select Charge Type first,Please select Charge Type first
+Please select Fiscal Year,Wybierz Rok Podatkowy
+Please select Group or Ledger value,Please select Group or Ledger value
+Please select Incharge Person's name,Please select Incharge Person's name
+"Please select Item where ""Is Stock Item"" is ""No"" and ""Is Sales Item"" is ""Yes"" and there is no other Sales BOM","Please select Item where ""Is Stock Item"" is ""No"" and ""Is Sales Item"" is ""Yes"" and there is no other Sales BOM"
+Please select Price List,Please select Price List
+Please select Start Date and End Date for Item {0},Please select Start Date and End Date for Item {0}
+Please select a csv file,Please select a csv file
+Please select a valid csv file with data,Please select a valid csv file with data
+Please select a value for {0} quotation_to {1},Please select a value for {0} quotation_to {1}
+"Please select an ""Image"" first","Please select an ""Image"" first"
+Please select charge type first,
+Please select company first.,Please select company first.
+Please select item code,Please select item code
+Please select month and year,Please select month and year
+Please select prefix first,Please select prefix first
+Please select the document type first,Please select the document type first
+Please select weekly off day,Please select weekly off day
+Please select {0},Please select {0}
+Please select {0} first,Please select {0} first
+Please set Dropbox access keys in your site config,Please set Dropbox access keys in your site config
+Please set Google Drive access keys in {0},Please set Google Drive access keys in {0}
+Please set default Cash or Bank account in Mode of Payment {0},Please set default Cash or Bank account in Mode of Payment {0}
+Please set default value {0} in Company {0},Please set default value {0} in Company {0}
+Please set {0},Please set {0}
+Please setup Employee Naming System in Human Resource > HR Settings,Please setup Employee Naming System in Human Resource > HR Settings
+Please setup numbering series for Attendance via Setup > Numbering Series,Please setup numbering series for Attendance via Setup > Numbering Series
+Please setup your chart of accounts before you start Accounting Entries,Należy stworzyć własny Plan Kont zanim rozpocznie się księgowanie
+Please specify,Please specify
+Please specify Company,Please specify Company
+Please specify Company to proceed,Please specify Company to proceed
+Please specify Default Currency in Company Master and Global Defaults,Please specify Default Currency in Company Master and Global Defaults
+Please specify a,Please specify a
+Please specify a valid 'From Case No.',Please specify a valid 'From Case No.'
+Please specify a valid Row ID for {0} in row {1},Please specify a valid Row ID for {0} in row {1}
+Please specify either Quantity or Valuation Rate or both,Please specify either Quantity or Valuation Rate or both
+Please submit to update Leave Balance.,Please submit to update Leave Balance.
+Plot,Plot
+Plot By,Plot By
+Point of Sale,Punkt Sprzedaży
+Point-of-Sale Setting,Konfiguracja Punktu Sprzedaży
+Post Graduate,Post Graduate
+Postal,Postal
+Postal Expenses,Postal Expenses
+Posting Date,Data publikacji
+Posting Time,Czas publikacji
+Posting timestamp must be after {0},Posting timestamp must be after {0}
+Potential opportunities for selling.,Potencjalne okazje na sprzedaż.
+Preferred Billing Address,Preferred Billing Address
+Preferred Shipping Address,Preferred Shipping Address
+Prefix,Prefix
+Present,Present
+Prevdoc DocType,Prevdoc DocType
+Prevdoc Doctype,
+Preview,Preview
+Previous,Wstecz
+Previous Work Experience,Previous Work Experience
+Price,Cena
+Price / Discount,Cena / Rabat
+Price List,Cennik
+Price List Currency,Waluta cennika
+Price List Currency not selected,Price List Currency not selected
+Price List Exchange Rate,Price List Exchange Rate
+Price List Name,Nazwa cennika
+Price List Rate,Price List Rate
+Price List Rate (Company Currency),Price List Rate (Company Currency)
+Price List master.,Price List master.
+Price List must be applicable for Buying or Selling,Price List must be applicable for Buying or Selling
+Price List not selected,Price List not selected
+Price List {0} is disabled,Price List {0} is disabled
+Price or Discount,Price or Discount
+Pricing Rule,Pricing Rule
+Pricing Rule For Discount,Pricing Rule For Discount
+Pricing Rule For Price,Pricing Rule For Price
+Print Format Style,Print Format Style
+Print Heading,Nagłówek do druku
+Print Without Amount,Drukuj bez wartości
+Print and Stationary,Print and Stationary
+Printing and Branding,Printing and Branding
+Priority,Priorytet
+Private Equity,Private Equity
+Privilege Leave,Privilege Leave
+Probation,Probation
+Process Payroll,Process Payroll
+Produced,Produced
+Produced Quantity,Produced Quantity
+Product Enquiry,Product Enquiry
+Production,Produkcja
+Production Order,Zamówinie produkcji
+Production Order status is {0},Production Order status is {0}
+Production Order {0} must be cancelled before cancelling this Sales Order,Production Order {0} must be cancelled before cancelling this Sales Order
+Production Order {0} must be submitted,Production Order {0} must be submitted
+Production Orders,Production Orders
+Production Orders in Progress,Production Orders in Progress
+Production Plan Item,Production Plan Item
+Production Plan Items,Production Plan Items
+Production Plan Sales Order,Production Plan Sales Order
+Production Plan Sales Orders,Production Plan Sales Orders
+Production Planning Tool,Production Planning Tool
+Products,Produkty
+"Products will be sorted by weight-age in default searches. More the weight-age, higher the product will appear in the list.","Products will be sorted by weight-age in default searches. More the weight-age, higher the product will appear in the list."
+Profit and Loss,Profit and Loss
+Project,Projekt
+Project Costing,Project Costing
+Project Details,Project Details
+Project Manager,Project Manager
+Project Milestone,Project Milestone
+Project Milestones,Project Milestones
+Project Name,Nazwa projektu
+Project Start Date,Project Start Date
+Project Type,Project Type
+Project Value,Project Value
+Project activity / task.,Project activity / task.
+Project master.,Project master.
+Project will get saved and will be searchable with project name given,Project will get saved and will be searchable with project name given
+Project wise Stock Tracking,Project wise Stock Tracking
+Project-wise data is not available for Quotation,Project-wise data is not available for Quotation
+Projected,Projected
+Projected Qty,Prognozowana ilość
+Projects,Projekty
+Projects & System,Projects & System
+Prompt for Email on Submission of,Prompt for Email on Submission of
+Proposal Writing,Proposal Writing
+Provide email id registered in company,Provide email id registered in company
+Public,Public
+Publishing,Publishing
+Pull sales orders (pending to deliver) based on the above criteria,Pull sales orders (pending to deliver) based on the above criteria
+Purchase,Zakup
+Purchase / Manufacture Details,Purchase / Manufacture Details
+Purchase Analytics,Purchase Analytics
+Purchase Common,Purchase Common
+Purchase Details,Szczegóły zakupu
+Purchase Discounts,Purchase Discounts
+Purchase In Transit,Purchase In Transit
+Purchase Invoice,Purchase Invoice
+Purchase Invoice Advance,Purchase Invoice Advance
+Purchase Invoice Advances,Purchase Invoice Advances
+Purchase Invoice Item,Purchase Invoice Item
+Purchase Invoice Trends,Purchase Invoice Trends
+Purchase Invoice {0} is already submitted,Purchase Invoice {0} is already submitted
+Purchase Order,Zamówienie
+Purchase Order Date,Data zamówienia
+Purchase Order Item,Purchase Order Item
+Purchase Order Item No,Purchase Order Item No
+Purchase Order Item Supplied,Purchase Order Item Supplied
+Purchase Order Items,Purchase Order Items
+Purchase Order Items Supplied,Purchase Order Items Supplied
+Purchase Order Items To Be Billed,Purchase Order Items To Be Billed
+Purchase Order Items To Be Received,Purchase Order Items To Be Received
+Purchase Order Message,Purchase Order Message
+Purchase Order Required,Purchase Order Required
+Purchase Order Trends,Purchase Order Trends
+Purchase Order number required for Item {0},Purchase Order number required for Item {0}
+Purchase Order {0} is 'Stopped',Purchase Order {0} is 'Stopped'
+Purchase Order {0} is not submitted,Purchase Order {0} is not submitted
+Purchase Orders given to Suppliers.,Purchase Orders given to Suppliers.
+Purchase Receipt,Dowód zakupu
+Purchase Receipt Item,Purchase Receipt Item
+Purchase Receipt Item Supplied,Purchase Receipt Item Supplied
+Purchase Receipt Item Supplieds,Purchase Receipt Item Supplieds
+Purchase Receipt Items,Purchase Receipt Items
+Purchase Receipt Message,Purchase Receipt Message
+Purchase Receipt No,Nr dowodu zakupu
+Purchase Receipt Required,Purchase Receipt Required
+Purchase Receipt Trends,Purchase Receipt Trends
+Purchase Receipt number required for Item {0},Purchase Receipt number required for Item {0}
+Purchase Receipt {0} is not submitted,Purchase Receipt {0} is not submitted
+Purchase Register,Purchase Register
+Purchase Return,Zwrot zakupu
+Purchase Returned,Purchase Returned
+Purchase Taxes and Charges,Purchase Taxes and Charges
+Purchase Taxes and Charges Master,Purchase Taxes and Charges Master
+Purchse Order number required for Item {0},Purchse Order number required for Item {0}
+Purpose,Cel
+Purpose must be one of {0},Purpose must be one of {0}
+QA Inspection,Inspecja kontroli jakości
+Qty,Ilość
+Qty Consumed Per Unit,Qty Consumed Per Unit
+Qty To Manufacture,Qty To Manufacture
+Qty as per Stock UOM,Qty as per Stock UOM
+Qty to Deliver,Qty to Deliver
+Qty to Order,Qty to Order
+Qty to Receive,Qty to Receive
+Qty to Transfer,Qty to Transfer
+Qualification,Qualification
+Quality,Jakość
+Quality Inspection,Kontrola jakości
+Quality Inspection Parameters,Parametry kontroli jakości
+Quality Inspection Reading,Odczyt kontroli jakości
+Quality Inspection Readings,Odczyty kontroli jakości
+Quality Inspection required for Item {0},Quality Inspection required for Item {0}
+Quality Management,Quality Management
+Quantity,Ilość
+Quantity Requested for Purchase,Quantity Requested for Purchase
+Quantity and Rate,Quantity and Rate
+Quantity and Warehouse,Ilość i magazyn
+Quantity cannot be a fraction in row {0},Quantity cannot be a fraction in row {0}
+Quantity for Item {0} must be less than {1},Quantity for Item {0} must be less than {1}
+Quantity in row {0} ({1}) must be same as manufactured quantity {2},Quantity in row {0} ({1}) must be same as manufactured quantity {2}
+Quantity of item obtained after manufacturing / repacking from given quantities of raw materials,Ilość produktu otrzymanego po produkcji / przepakowaniu z podanych ilości surowców
+Quantity required for Item {0} in row {1},Quantity required for Item {0} in row {1}
+Quarter,Kwartał
+Quarterly,Kwartalnie
+Quick Help,Szybka pomoc
+Quotation,Wycena
+Quotation Date,Data wyceny
+Quotation Item,Przedmiot wyceny
+Quotation Items,Przedmioty wyceny
+Quotation Lost Reason,Quotation Lost Reason
+Quotation Message,Quotation Message
+Quotation To,Wycena dla
+Quotation Trends,Quotation Trends
+Quotation {0} is cancelled,Quotation {0} is cancelled
+Quotation {0} not of type {1},Quotation {0} not of type {1}
+Quotations received from Suppliers.,Quotations received from Suppliers.
+Quotes to Leads or Customers.,Quotes to Leads or Customers.
+Raise Material Request when stock reaches re-order level,Raise Material Request when stock reaches re-order level
+Raised By,Raised By
+Raised By (Email),Raised By (Email)
+Random,Losowy
+Range,Przedział
+Rate,Stawka
+Rate ,Stawka 
+Rate (%),Stawka (%)
+Rate (Company Currency),Rate (Company Currency)
+Rate Of Materials Based On,Rate Of Materials Based On
+Rate and Amount,Rate and Amount
+Rate at which Customer Currency is converted to customer's base currency,Rate at which Customer Currency is converted to customer's base currency
+Rate at which Price list currency is converted to company's base currency,Rate at which Price list currency is converted to company's base currency
+Rate at which Price list currency is converted to customer's base currency,Rate at which Price list currency is converted to customer's base currency
+Rate at which customer's currency is converted to company's base currency,Rate at which customer's currency is converted to company's base currency
+Rate at which supplier's currency is converted to company's base currency,Rate at which supplier's currency is converted to company's base currency
+Rate at which this tax is applied,Rate at which this tax is applied
+Raw Material,Surowiec
+Raw Material Item Code,Raw Material Item Code
+Raw Materials Supplied,Dostarczone surowce
+Raw Materials Supplied Cost,Koszt dostarczonych surowców
+Raw material cannot be same as main Item,Raw material cannot be same as main Item
+Re-Order Level,Poziom dla ponownego zamówienia
+Re-Order Qty,Ilość ponownego zamówienia
+Re-order,Ponowne zamówienie
+Re-order Level,Poziom dla ponownego zamówienia
+Re-order Qty,Ilość ponownego zamówienia
+Read,Read
+Reading 1,Odczyt 1
+Reading 10,Odczyt 10
+Reading 2,Odczyt 2
+Reading 3,Odczyt 3
+Reading 4,Odczyt 4
+Reading 5,Odczyt 5
+Reading 6,Odczyt 6
+Reading 7,Odczyt 7
+Reading 8,Odczyt 8
+Reading 9,Odczyt 9
+Real Estate,Real Estate
+Reason,Reason
+Reason for Leaving,Reason for Leaving
+Reason for Resignation,Reason for Resignation
+Reason for losing,Reason for losing
+Recd Quantity,Recd Quantity
+Receivable,Receivable
+Receivable / Payable account will be identified based on the field Master Type,Receivable / Payable account will be identified based on the field Master Type
+Receivables,Receivables
+Receivables / Payables,Receivables / Payables
+Receivables Group,Receivables Group
+Received Date,Received Date
+Received Items To Be Billed,Received Items To Be Billed
+Received Qty,Received Qty
+Received and Accepted,Received and Accepted
+Receiver List,Receiver List
+Receiver List is empty. Please create Receiver List,Receiver List is empty. Please create Receiver List
+Receiver Parameter,Receiver Parameter
+Recipients,Recipients
+Reconcile,Reconcile
+Reconciliation Data,Reconciliation Data
+Reconciliation HTML,Reconciliation HTML
+Reconciliation JSON,Reconciliation JSON
+Record item movement.,Zapisz ruch produktu.
+Recurring Id,Recurring Id
+Recurring Invoice,Recurring Invoice
+Recurring Type,Recurring Type
+Reduce Deduction for Leave Without Pay (LWP),Reduce Deduction for Leave Without Pay (LWP)
+Reduce Earning for Leave Without Pay (LWP),Reduce Earning for Leave Without Pay (LWP)
+Ref Code,Ref Code
+Ref SQ,Ref SQ
+Reference,Reference
+Reference #{0} dated {1},Reference #{0} dated {1}
+Reference Date,Reference Date
+Reference Name,Reference Name
+Reference No & Reference Date is required for {0},Reference No & Reference Date is required for {0}
+Reference No is mandatory if you entered Reference Date,Reference No is mandatory if you entered Reference Date
+Reference Number,Reference Number
+Reference Row #,Reference Row #
+Refresh,Odśwież
+Registration Details,Registration Details
+Registration Info,Registration Info
+Rejected,Rejected
+Rejected Quantity,Rejected Quantity
+Rejected Serial No,Rejected Serial No
+Rejected Warehouse,Rejected Warehouse
+Rejected Warehouse is mandatory against regected item,Rejected Warehouse is mandatory against regected item
+Relation,Relation
+Relieving Date,Relieving Date
+Relieving Date must be greater than Date of Joining,Relieving Date must be greater than Date of Joining
+Remark,Remark
+Remarks,Uwagi
+Rename,Zmień nazwę
+Rename Log,Rename Log
+Rename Tool,Rename Tool
+Rent Cost,Rent Cost
+Rent per hour,Rent per hour
+Rented,Rented
+Repeat on Day of Month,Repeat on Day of Month
+Replace,Replace
+Replace Item / BOM in all BOMs,Replace Item / BOM in all BOMs
+Replied,Replied
+Report Date,Data raportu
+Report Type,Typ raportu
+Report Type is mandatory,Typ raportu jest wymagany
+Reports to,Reports to
+Reqd By Date,Reqd By Date
+Request Type,Request Type
+Request for Information,Request for Information
+Request for purchase.,Request for purchase.
+Requested,Requested
+Requested For,Requested For
+Requested Items To Be Ordered,Requested Items To Be Ordered
+Requested Items To Be Transferred,Requested Items To Be Transferred
+Requested Qty,Requested Qty
+"Requested Qty: Quantity requested for purchase, but not ordered.","Requested Qty: Quantity requested for purchase, but not ordered."
+Requests for items.,Zamówienia produktów.
+Required By,Required By
+Required Date,Required Date
+Required Qty,Wymagana ilość
+Required only for sample item.,Required only for sample item.
+Required raw materials issued to the supplier for producing a sub - contracted item.,Required raw materials issued to the supplier for producing a sub - contracted item.
+Research,Badania
+Research & Development,Badania i rozwój
+Researcher,Researcher
+Reseller,Reseller
+Reserved,Zarezerwowany
+Reserved Qty,Zarezerwowana ilość
+"Reserved Qty: Quantity ordered for sale, but not delivered.","Reserved Qty: Quantity ordered for sale, but not delivered."
+Reserved Quantity,Zarezerwowana ilość
+Reserved Warehouse,Reserved Warehouse
+Reserved Warehouse in Sales Order / Finished Goods Warehouse,Reserved Warehouse in Sales Order / Finished Goods Warehouse
+Reserved Warehouse is missing in Sales Order,Reserved Warehouse is missing in Sales Order
+Reserved Warehouse required for stock Item {0} in row {1},Reserved Warehouse required for stock Item {0} in row {1}
+Reserved warehouse required for stock item {0},Reserved warehouse required for stock item {0}
+Reserves and Surplus,Reserves and Surplus
+Reset Filters,Reset Filters
+Resignation Letter Date,Resignation Letter Date
+Resolution,Resolution
+Resolution Date,Resolution Date
+Resolution Details,Resolution Details
+Resolved By,Resolved By
+Rest Of The World,Rest Of The World
+Retail,Retail
+Retail & Wholesale,Retail & Wholesale
+Retailer,Retailer
+Review Date,Review Date
+Rgt,Rgt
+Role Allowed to edit frozen stock,Role Allowed to edit frozen stock
+Role that is allowed to submit transactions that exceed credit limits set.,Role that is allowed to submit transactions that exceed credit limits set.
+Root Type,Root Type
+Root Type is mandatory,Root Type is mandatory
+Root account can not be deleted,Root account can not be deleted
+Root cannot be edited.,Root cannot be edited.
+Root cannot have a parent cost center,Root cannot have a parent cost center
+Rounded Off,Rounded Off
+Rounded Total,Rounded Total
+Rounded Total (Company Currency),Rounded Total (Company Currency)
+Row # ,Rząd #
+Row # {0}: ,Rząd # {0}:
+Row {0}: Account does not match with \						Purchase Invoice Credit To account,Row {0}: Account does not match with \						Purchase Invoice Credit To account
+Row {0}: Account does not match with \						Sales Invoice Debit To account,Row {0}: Account does not match with \						Sales Invoice Debit To account
+Row {0}: Credit entry can not be linked with a Purchase Invoice,Row {0}: Credit entry can not be linked with a Purchase Invoice
+Row {0}: Debit entry can not be linked with a Sales Invoice,Row {0}: Debit entry can not be linked with a Sales Invoice
+"Row {0}: To set {1} periodicity, difference between from and to date \						must be greater than or equal to {2}","Row {0}: To set {1} periodicity, difference between from and to date \						must be greater than or equal to {2}"
+Row {0}:Start Date must be before End Date,Row {0}:Start Date must be before End Date
+Rules for adding shipping costs.,Rules for adding shipping costs.
+Rules for applying pricing and discount.,Rules for applying pricing and discount.
+Rules to calculate shipping amount for a sale,Rules to calculate shipping amount for a sale
+S.O. No.,S.O. No.
+SMS Center,SMS Center
+SMS Control,SMS Control
+SMS Gateway URL,SMS Gateway URL
+SMS Log,SMS Log
+SMS Parameter,SMS Parameter
+SMS Sender Name,SMS Sender Name
+SMS Settings,SMS Settings
+SO Date,SO Date
+SO Pending Qty,SO Pending Qty
+SO Qty,SO Qty
+Salary,Pensja
+Salary Information,Salary Information
+Salary Manager,Salary Manager
+Salary Mode,Salary Mode
+Salary Slip,Salary Slip
+Salary Slip Deduction,Salary Slip Deduction
+Salary Slip Earning,Salary Slip Earning
+Salary Slip of employee {0} already created for this month,Salary Slip of employee {0} already created for this month
+Salary Structure,Salary Structure
+Salary Structure Deduction,Salary Structure Deduction
+Salary Structure Earning,Salary Structure Earning
+Salary Structure Earnings,Salary Structure Earnings
+Salary breakup based on Earning and Deduction.,Salary breakup based on Earning and Deduction.
+Salary components.,Salary components.
+Salary template master.,Salary template master.
+Sales,Sprzedaż
+Sales Analytics,Analityka sprzedaży
+Sales BOM,Sales BOM
+Sales BOM Help,Sales BOM Help
+Sales BOM Item,Sales BOM Item
+Sales BOM Items,Sales BOM Items
+Sales Browser,Sales Browser
+Sales Details,Szczegóły sprzedaży
+Sales Discounts,Sales Discounts
+Sales Email Settings,Sales Email Settings
+Sales Expenses,Koszty Sprzedaży
+Sales Extras,Sales Extras
+Sales Funnel,Sales Funnel
+Sales Invoice,Sales Invoice
+Sales Invoice Advance,Sales Invoice Advance
+Sales Invoice Item,Sales Invoice Item
+Sales Invoice Items,Sales Invoice Items
+Sales Invoice Message,Sales Invoice Message
+Sales Invoice No,Nr faktury sprzedażowej
+Sales Invoice Trends,Sales Invoice Trends
+Sales Invoice {0} has already been submitted,Faktura Sprzedaży {0} została już wprowadzona
+Sales Invoice {0} must be cancelled before cancelling this Sales Order,Faktura Sprzedaży {0} powinna być anulowana przed anulowaniem samego Zlecenia Sprzedaży
+Sales Order,Zlecenie sprzedaży
+Sales Order Date,Data Zlecenia
+Sales Order Item,Pozycja Zlecenia Sprzedaży
+Sales Order Items,Pozycje Zlecenia Sprzedaży
+Sales Order Message,Informacje Zlecenia Sprzedaży
+Sales Order No,Nr Zlecenia Sprzedaży
+Sales Order Required,Sales Order Required
+Sales Order Trends,Sales Order Trends
+Sales Order required for Item {0},Zlecenie Sprzedaży jest wymagane dla Elementu {0}
+Sales Order {0} is not submitted,Zlecenie Sprzedaży {0} nie jest jeszcze złożone
+Sales Order {0} is not valid,Zlecenie Sprzedaży {0} jest niepoprawne
+Sales Order {0} is stopped,Zlecenie Sprzedaży {0} jest wstrzymane
+Sales Partner,Sales Partner
+Sales Partner Name,Sales Partner Name
+Sales Partner Target,Sales Partner Target
+Sales Partners Commission,Sales Partners Commission
+Sales Person,Sales Person
+Sales Person Name,Sales Person Name
+Sales Person Target Variance Item Group-Wise,Sales Person Target Variance Item Group-Wise
+Sales Person Targets,Sales Person Targets
+Sales Person-wise Transaction Summary,Sales Person-wise Transaction Summary
+Sales Register,Sales Register
+Sales Return,Zwrot sprzedaży
+Sales Returned,Sprzedaże zwrócone
+Sales Taxes and Charges,Sales Taxes and Charges
+Sales Taxes and Charges Master,Sales Taxes and Charges Master
+Sales Team,Sales Team
+Sales Team Details,Sales Team Details
+Sales Team1,Sales Team1
+Sales and Purchase,Sales and Purchase
+Sales campaigns.,Sales campaigns.
+Salutation,Salutation
+Sample Size,Wielkość próby
+Sanctioned Amount,Sanctioned Amount
+Saturday,Sobota
+Schedule,Harmonogram
+Schedule Date,Schedule Date
+Schedule Details,Schedule Details
+Scheduled,Zaplanowane
+Scheduled Date,Scheduled Date
+Scheduled to send to {0},Scheduled to send to {0}
+Scheduled to send to {0} recipients,Scheduled to send to {0} recipients
+Scheduler Failed Events,Scheduler Failed Events
+School/University,School/University
+Score (0-5),Score (0-5)
+Score Earned,Score Earned
+Score must be less than or equal to 5,Score must be less than or equal to 5
+Scrap %,Scrap %
+Seasonality for setting budgets.,Seasonality for setting budgets.
+Secretary,Secretary
+Secured Loans,Secured Loans
+Securities & Commodity Exchanges,Securities & Commodity Exchanges
+Securities and Deposits,Securities and Deposits
+"See ""Rate Of Materials Based On"" in Costing Section","See ""Rate Of Materials Based On"" in Costing Section"
+"Select ""Yes"" for sub - contracting items","Select ""Yes"" for sub - contracting items"
+"Select ""Yes"" if this item is used for some internal purpose in your company.",Wybierz “Tak” jeśli produkt jest używany w celach wewnętrznych w firmie.
+"Select ""Yes"" if this item represents some work like training, designing, consulting etc.","Wybierz “Tak” jeśli produkt to jakaś forma usługi/pracy, np. szkolenie, doradztwo"
+"Select ""Yes"" if you are maintaining stock of this item in your Inventory.",Wybierz “Tak” jeśli produkt jest przechowywany w magazynie.
+"Select ""Yes"" if you supply raw materials to your supplier to manufacture this item.",Wybierz “Tak” jeśli dostarczasz sutowce swojemu dostawcy w celu wyprodukowania tego produktu.
+Select Budget Distribution to unevenly distribute targets across months.,Select Budget Distribution to unevenly distribute targets across months.
+"Select Budget Distribution, if you want to track based on seasonality.","Select Budget Distribution, if you want to track based on seasonality."
+Select DocType,Select DocType
+Select Items,Wybierz Elementy
+Select Purchase Receipts,Select Purchase Receipts
+Select Sales Orders,Select Sales Orders
+Select Sales Orders from which you want to create Production Orders.,Select Sales Orders from which you want to create Production Orders.
+Select Time Logs and Submit to create a new Sales Invoice.,Select Time Logs and Submit to create a new Sales Invoice.
+Select Transaction,Select Transaction
+Select Your Language,Wybierz Swój Język
+Select account head of the bank where cheque was deposited.,Select account head of the bank where cheque was deposited.
+Select company name first.,Select company name first.
+Select template from which you want to get the Goals,Select template from which you want to get the Goals
+Select the Employee for whom you are creating the Appraisal.,Select the Employee for whom you are creating the Appraisal.
+Select the period when the invoice will be generated automatically,Select the period when the invoice will be generated automatically
+Select the relevant company name if you have multiple companies,Select the relevant company name if you have multiple companies
+Select the relevant company name if you have multiple companies.,Select the relevant company name if you have multiple companies.
+Select who you want to send this newsletter to,Select who you want to send this newsletter to
+Select your home country and check the timezone and currency.,Wybierz kraj oraz sprawdź strefę czasową i walutę
+"Selecting ""Yes"" will allow this item to appear in Purchase Order , Purchase Receipt.",Wybranie “Tak” pozwoli na dostępność tego produktu w Zamówieniach i Potwierdzeniach Odbioru
+"Selecting ""Yes"" will allow this item to figure in Sales Order, Delivery Note","Selecting ""Yes"" will allow this item to figure in Sales Order, Delivery Note"
+"Selecting ""Yes"" will allow you to create Bill of Material showing raw material and operational costs incurred to manufacture this item.","Selecting ""Yes"" will allow you to create Bill of Material showing raw material and operational costs incurred to manufacture this item."
+"Selecting ""Yes"" will allow you to make a Production Order for this item.","Selecting ""Yes"" will allow you to make a Production Order for this item."
+"Selecting ""Yes"" will give a unique identity to each entity of this item which can be viewed in the Serial No master.","Selecting ""Yes"" will give a unique identity to each entity of this item which can be viewed in the Serial No master."
+Selling,Sprzedaż
+Selling Settings,Selling Settings
+Send,Wyślij
+Send Autoreply,Send Autoreply
+Send Email,Send Email
+Send From,Send From
+Send Notifications To,Send Notifications To
+Send Now,Send Now
+Send SMS,Send SMS
+Send To,Send To
+Send To Type,Send To Type
+Send mass SMS to your contacts,Send mass SMS to your contacts
+Send to this list,Send to this list
+Sender Name,Sender Name
+Sent On,Sent On
+Separate production order will be created for each finished good item.,Separate production order will be created for each finished good item.
+Serial No,Nr seryjny
+Serial No / Batch,Serial No / Batch
+Serial No Details,Szczegóły numeru seryjnego
+Serial No Service Contract Expiry,Serial No Service Contract Expiry
+Serial No Status,Serial No Status
+Serial No Warranty Expiry,Serial No Warranty Expiry
+Serial No is mandatory for Item {0},Serial No is mandatory for Item {0}
+Serial No {0} created,Serial No {0} created
+Serial No {0} does not belong to Delivery Note {1},Serial No {0} does not belong to Delivery Note {1}
+Serial No {0} does not belong to Item {1},Serial No {0} does not belong to Item {1}
+Serial No {0} does not belong to Warehouse {1},Serial No {0} does not belong to Warehouse {1}
+Serial No {0} does not exist,Serial No {0} does not exist
+Serial No {0} has already been received,Serial No {0} has already been received
+Serial No {0} is under maintenance contract upto {1},Serial No {0} is under maintenance contract upto {1}
+Serial No {0} is under warranty upto {1},Serial No {0} is under warranty upto {1}
+Serial No {0} not in stock,Serial No {0} not in stock
+Serial No {0} quantity {1} cannot be a fraction,Serial No {0} quantity {1} cannot be a fraction
+Serial No {0} status must be 'Available' to Deliver,Serial No {0} status must be 'Available' to Deliver
+Serial Nos Required for Serialized Item {0},Serial Nos Required for Serialized Item {0}
+Serial Number Series,Serial Number Series
+Serial number {0} entered more than once,Serial number {0} entered more than once
+Serialized Item {0} cannot be updated \					using Stock Reconciliation,Serialized Item {0} cannot be updated \					using Stock Reconciliation
+Series,Seria
+Series List for this Transaction,Series List for this Transaction
+Series Updated,Series Updated
+Series Updated Successfully,Series Updated Successfully
+Series is mandatory,Series is mandatory
+Series {0} already used in {1},Series {0} already used in {1}
+Service,Usługa
+Service Address,Service Address
+Services,Usługi
+Set,Zbiór
+"Set Default Values like Company, Currency, Current Fiscal Year, etc.","Set Default Values like Company, Currency, Current Fiscal Year, etc."
+Set Item Group-wise budgets on this Territory. You can also include seasonality by setting the Distribution.,Set Item Group-wise budgets on this Territory. You can also include seasonality by setting the Distribution.
+Set as Default,Set as Default
+Set as Lost,Set as Lost
+Set prefix for numbering series on your transactions,Set prefix for numbering series on your transactions
+Set targets Item Group-wise for this Sales Person.,Set targets Item Group-wise for this Sales Person.
+Setting Account Type helps in selecting this Account in transactions.,Setting Account Type helps in selecting this Account in transactions.
+Setting up...,Setting up...
+Settings,Settings
+Settings for HR Module,Settings for HR Module
+"Settings to extract Job Applicants from a mailbox e.g. ""jobs@example.com""","Settings to extract Job Applicants from a mailbox e.g. ""jobs@example.com"""
+Setup,Ustawienia
+Setup Already Complete!!,Setup Already Complete!!
+Setup Complete,Setup Complete
+Setup Series,Setup Series
+Setup Wizard,Setup Wizard
+Setup incoming server for jobs email id. (e.g. jobs@example.com),Setup incoming server for jobs email id. (e.g. jobs@example.com)
+Setup incoming server for sales email id. (e.g. sales@example.com),Setup incoming server for sales email id. (e.g. sales@example.com)
+Setup incoming server for support email id. (e.g. support@example.com),Setup incoming server for support email id. (e.g. support@example.com)
+Share,Podziel się
+Share With,Podziel się z
+Shareholders Funds,Shareholders Funds
+Shipments to customers.,Dostawy do klientów.
+Shipping,Dostawa
+Shipping Account,Shipping Account
+Shipping Address,Adres dostawy
+Shipping Amount,Shipping Amount
+Shipping Rule,Shipping Rule
+Shipping Rule Condition,Shipping Rule Condition
+Shipping Rule Conditions,Shipping Rule Conditions
+Shipping Rule Label,Shipping Rule Label
+Shop,Sklep
+Shopping Cart,Koszyk
+Short biography for website and other publications.,Short biography for website and other publications.
+"Show ""In Stock"" or ""Not in Stock"" based on stock available in this warehouse.","Show ""In Stock"" or ""Not in Stock"" based on stock available in this warehouse."
+"Show / Hide features like Serial Nos, POS etc.","Show / Hide features like Serial Nos, POS etc."
+Show In Website,Pokaż na stronie internetowej
+Show a slideshow at the top of the page,Show a slideshow at the top of the page
+Show in Website,
+Show this slideshow at the top of the page,Show this slideshow at the top of the page
+Sick Leave,Sick Leave
+Signature,Podpis
+Signature to be appended at the end of every email,Signature to be appended at the end of every email
+Single,Pojedynczy
+Single unit of an Item.,Jednostka produktu.
+Sit tight while your system is being setup. This may take a few moments.,Sit tight while your system is being setup. This may take a few moments.
+Slideshow,Slideshow
+Soap & Detergent,Soap & Detergent
+Software,Oprogramowanie
+Software Developer,Programista
+"Sorry, Serial Nos cannot be merged","Sorry, Serial Nos cannot be merged"
+"Sorry, companies cannot be merged","Sorry, companies cannot be merged"
+Source,Źródło
+Source File,Source File
+Source Warehouse,Magazyn źródłowy
+Source and target warehouse cannot be same for row {0},Source and target warehouse cannot be same for row {0}
+Source of Funds (Liabilities),Source of Funds (Liabilities)
+Source warehouse is mandatory for row {0},Source warehouse is mandatory for row {0}
+Spartan,Spartan
+"Special Characters except ""-"" and ""/"" not allowed in naming series","Special Characters except ""-"" and ""/"" not allowed in naming series"
+Specification Details,Szczegóły specyfikacji
+Specifications,Specifications
+"Specify a list of Territories, for which, this Price List is valid","Lista terytoriów, na których cennik jest obowiązujący"
+"Specify a list of Territories, for which, this Shipping Rule is valid","Specify a list of Territories, for which, this Shipping Rule is valid"
+"Specify a list of Territories, for which, this Taxes Master is valid","Specify a list of Territories, for which, this Taxes Master is valid"
+"Specify the operations, operating cost and give a unique Operation no to your operations.","Specify the operations, operating cost and give a unique Operation no to your operations."
+Split Delivery Note into packages.,Split Delivery Note into packages.
+Sports,Sports
+Standard,Standard
+Standard Buying,Standard Buying
+Standard Rate,Standard Rate
+Standard Reports,Raporty standardowe
+Standard Selling,Standard Selling
+Standard contract terms for Sales or Purchase.,Standard contract terms for Sales or Purchase.
+Start,Start
+Start Date,Start Date
+Start date of current invoice's period,Start date of current invoice's period
+Start date should be less than end date for Item {0},Start date should be less than end date for Item {0}
+State,Stan
+Static Parameters,Static Parameters
+Status,Status
+Status must be one of {0},Status must be one of {0}
+Status of {0} {1} is now {2},Status of {0} {1} is now {2}
+Status updated to {0},Status updated to {0}
+Statutory info and other general information about your Supplier,Statutory info and other general information about your Supplier
+Stay Updated,Stay Updated
+Stock,Magazyn
+Stock Adjustment,Stock Adjustment
+Stock Adjustment Account,Stock Adjustment Account
+Stock Ageing,Stock Ageing
+Stock Analytics,Analityka magazynu
+Stock Assets,Stock Assets
+Stock Balance,Stock Balance
+Stock Entries already created for Production Order ,Stock Entries already created for Production Order 
+Stock Entry,Dokument magazynowy
+Stock Entry Detail,Szczególy wpisu magazynowego
+Stock Expenses,Stock Expenses
+Stock Frozen Upto,Stock Frozen Upto
+Stock Ledger,Stock Ledger
+Stock Ledger Entry,Stock Ledger Entry
+Stock Ledger entries balances updated,Stock Ledger entries balances updated
+Stock Level,Stock Level
+Stock Liabilities,Stock Liabilities
+Stock Projected Qty,Stock Projected Qty
+Stock Queue (FIFO),Stock Queue (FIFO)
+Stock Received But Not Billed,Stock Received But Not Billed
+Stock Reconcilation Data,Stock Reconcilation Data
+Stock Reconcilation Template,Stock Reconcilation Template
+Stock Reconciliation,Stock Reconciliation
+"Stock Reconciliation can be used to update the stock on a particular date, usually as per physical inventory.","Stock Reconciliation can be used to update the stock on a particular date, usually as per physical inventory."
+Stock Settings,Stock Settings
+Stock UOM,Stock UOM
+Stock UOM Replace Utility,Stock UOM Replace Utility
+Stock UOM updatd for Item {0},Stock UOM updatd for Item {0}
+Stock Uom,
+Stock Value,Stock Value
+Stock Value Difference,Stock Value Difference
+Stock balances updated,Stock balances updated
+Stock cannot be updated against Delivery Note {0},Stock cannot be updated against Delivery Note {0}
+Stock entries exist against warehouse {0} cannot re-assign or modify 'Master Name',Stock entries exist against warehouse {0} cannot re-assign or modify 'Master Name'
+Stop,Stop
+Stop Birthday Reminders,Stop Birthday Reminders
+Stop Material Request,Stop Material Request
+Stop users from making Leave Applications on following days.,Stop users from making Leave Applications on following days.
+Stop!,Stop!
+Stopped,Stopped
+Stopped order cannot be cancelled. Unstop to cancel.,Stopped order cannot be cancelled. Unstop to cancel.
+Stores,Stores
+Stub,Stub
+Sub Assemblies,Sub Assemblies
+"Sub-currency. For e.g. ""Cent""","Sub-currency. For e.g. ""Cent"""
+Subcontract,Zlecenie
+Subject,Temat
+Submit Salary Slip,Submit Salary Slip
+Submit all salary slips for the above selected criteria,Submit all salary slips for the above selected criteria
+Submit this Production Order for further processing.,Submit this Production Order for further processing.
+Submitted,Submitted
+Subsidiary,Subsidiary
+Successful: ,Successful: 
+Successfully allocated,Successfully allocated
+Suggestions,Sugestie
+Sunday,Niedziela
+Supplier,Dostawca
+Supplier (Payable) Account,Supplier (Payable) Account
+Supplier (vendor) name as entered in supplier master,Supplier (vendor) name as entered in supplier master
+Supplier Account,Supplier Account
+Supplier Account Head,Supplier Account Head
+Supplier Address,Adres dostawcy
+Supplier Addresses and Contacts,Supplier Addresses and Contacts
+Supplier Details,Szczegóły dostawcy
+Supplier Intro,Supplier Intro
+Supplier Invoice Date,Supplier Invoice Date
+Supplier Invoice No,Supplier Invoice No
+Supplier Name,Nazwa dostawcy
+Supplier Naming By,Supplier Naming By
+Supplier Part Number,Numer katalogowy dostawcy
+Supplier Quotation,Supplier Quotation
+Supplier Quotation Item,Supplier Quotation Item
+Supplier Reference,Supplier Reference
+Supplier Type,Typ dostawcy
+Supplier Type / Supplier,Supplier Type / Supplier
+Supplier Type master.,Supplier Type master.
+Supplier Warehouse,Magazyn dostawcy
+Supplier Warehouse mandatory for sub-contracted Purchase Receipt,Supplier Warehouse mandatory for sub-contracted Purchase Receipt
+Supplier database.,Supplier database.
+Supplier master.,Supplier master.
+Supplier warehouse where you have issued raw materials for sub - contracting,Supplier warehouse where you have issued raw materials for sub - contracting
+Supplier-Wise Sales Analytics,Supplier-Wise Sales Analytics
+Support,Wsparcie
+Support Analtyics,Support Analtyics
+Support Analytics,Support Analytics
+Support Email,Support Email
+Support Email Settings,Support Email Settings
+Support Password,Support Password
+Support Ticket,Support Ticket
+Support queries from customers.,Support queries from customers.
+Symbol,Symbol
+Sync Support Mails,Sync Support Mails
+Sync with Dropbox,Sync with Dropbox
+Sync with Google Drive,Sync with Google Drive
+System,System
+System Settings,Ustawienia Systemowe
+"System User (login) ID. If set, it will become default for all HR forms.","System User (login) ID. If set, it will become default for all HR forms."
+Target  Amount,Target  Amount
+Target Detail,Target Detail
+Target Details,Target Details
+Target Details1,Target Details1
+Target Distribution,Target Distribution
+Target On,Target On
+Target Qty,Target Qty
+Target Warehouse,Target Warehouse
+Target warehouse in row {0} must be same as Production Order,Target warehouse in row {0} must be same as Production Order
+Target warehouse is mandatory for row {0},Target warehouse is mandatory for row {0}
+Task,Task
+Task Details,Task Details
+Tasks,Tasks
+Tax,Podatek
+Tax Amount After Discount Amount,Tax Amount After Discount Amount
+Tax Assets,Tax Assets
+Tax Category can not be 'Valuation' or 'Valuation and Total' as all items are non-stock items,Tax Category can not be 'Valuation' or 'Valuation and Total' as all items are non-stock items
+Tax Rate,Stawka podatku
+Tax and other salary deductions.,Tax and other salary deductions.
+Tax detail table fetched from item master as a string and stored in this field.Used for Taxes and Charges,Tax detail table fetched from item master as a string and stored in this field.Used for Taxes and Charges
+Tax template for buying transactions.,Tax template for buying transactions.
+Tax template for selling transactions.,Tax template for selling transactions.
+Taxable,Taxable
+Taxes and Charges,Podatki i opłaty
+Taxes and Charges Added,Taxes and Charges Added
+Taxes and Charges Added (Company Currency),Taxes and Charges Added (Company Currency)
+Taxes and Charges Calculation,Taxes and Charges Calculation
+Taxes and Charges Deducted,Taxes and Charges Deducted
+Taxes and Charges Deducted (Company Currency),Taxes and Charges Deducted (Company Currency)
+Taxes and Charges Total,Taxes and Charges Total
+Taxes and Charges Total (Company Currency),Taxes and Charges Total (Company Currency)
+Technology,Technologia
+Telecommunications,Telecommunications
+Telephone Expenses,Telephone Expenses
+Television,Telewizja
+Template for performance appraisals.,Template for performance appraisals.
+Template of terms or contract.,Template of terms or contract.
+Temporary Accounts (Assets),Temporary Accounts (Assets)
+Temporary Accounts (Liabilities),Temporary Accounts (Liabilities)
+Temporary Assets,Temporary Assets
+Temporary Liabilities,Temporary Liabilities
+Term Details,Szczegóły warunków
+Terms,Warunki
+Terms and Conditions,Regulamin
+Terms and Conditions Content,Zawartość regulaminu
+Terms and Conditions Details,Szczegóły regulaminu
+Terms and Conditions Template,Terms and Conditions Template
+Terms and Conditions1,Terms and Conditions1
+Terretory,Terytorium
+Territory,Terytorium
+Territory / Customer,Territory / Customer
+Territory Manager,Territory Manager
+Territory Name,Territory Name
+Territory Target Variance Item Group-Wise,Territory Target Variance Item Group-Wise
+Territory Targets,Territory Targets
+Test,Test
+Test Email Id,Test Email Id
+Test the Newsletter,Test the Newsletter
+The BOM which will be replaced,The BOM which will be replaced
+The First User: You,The First User: You
+"The Item that represents the Package. This Item must have ""Is Stock Item"" as ""No"" and ""Is Sales Item"" as ""Yes""","The Item that represents the Package. This Item must have ""Is Stock Item"" as ""No"" and ""Is Sales Item"" as ""Yes"""
+The Organization,The Organization
+"The account head under Liability, in which Profit/Loss will be booked","The account head under Liability, in which Profit/Loss will be booked"
+The date on which next invoice will be generated. It is generated on submit.,The date on which next invoice will be generated. It is generated on submit.
+The date on which recurring invoice will be stop,The date on which recurring invoice will be stop
+"The day of the month on which auto invoice will be generated e.g. 05, 28 etc ","The day of the month on which auto invoice will be generated e.g. 05, 28 etc "
+The day(s) on which you are applying for leave are holiday. You need not apply for leave.,The day(s) on which you are applying for leave are holiday. You need not apply for leave.
+The first Leave Approver in the list will be set as the default Leave Approver,The first Leave Approver in the list will be set as the default Leave Approver
+The first user will become the System Manager (you can change that later).,The first user will become the System Manager (you can change that later).
+The gross weight of the package. Usually net weight + packaging material weight. (for print),The gross weight of the package. Usually net weight + packaging material weight. (for print)
+The name of your company for which you are setting up this system.,The name of your company for which you are setting up this system.
+The net weight of this package. (calculated automatically as sum of net weight of items),The net weight of this package. (calculated automatically as sum of net weight of items)
+The new BOM after replacement,The new BOM after replacement
+The rate at which Bill Currency is converted into company's base currency,The rate at which Bill Currency is converted into company's base currency
+The unique id for tracking all recurring invoices. It is generated on submit.,The unique id for tracking all recurring invoices. It is generated on submit.
+There are more holidays than working days this month.,There are more holidays than working days this month.
+"There can only be one Shipping Rule Condition with 0 or blank value for ""To Value""","There can only be one Shipping Rule Condition with 0 or blank value for ""To Value"""
+There is not enough leave balance for Leave Type {0},There is not enough leave balance for Leave Type {0}
+There is nothing to edit.,There is nothing to edit.
+There was an error. One probable reason could be that you haven't saved the form. Please contact support@erpnext.com if the problem persists.,There was an error. One probable reason could be that you haven't saved the form. Please contact support@erpnext.com if the problem persists.
+There were errors.,There were errors.
+This Currency is disabled. Enable to use in transactions,This Currency is disabled. Enable to use in transactions
+This Leave Application is pending approval. Only the Leave Apporver can update status.,This Leave Application is pending approval. Only the Leave Apporver can update status.
+This Time Log Batch has been billed.,This Time Log Batch has been billed.
+This Time Log Batch has been cancelled.,This Time Log Batch has been cancelled.
+This Time Log conflicts with {0},This Time Log conflicts with {0}
+This is a root account and cannot be edited.,This is a root account and cannot be edited.
+This is a root customer group and cannot be edited.,This is a root customer group and cannot be edited.
+This is a root item group and cannot be edited.,This is a root item group and cannot be edited.
+This is a root sales person and cannot be edited.,This is a root sales person and cannot be edited.
+This is a root territory and cannot be edited.,This is a root territory and cannot be edited.
+This is an example website auto-generated from ERPNext,This is an example website auto-generated from ERPNext
+This is the number of the last created transaction with this prefix,This is the number of the last created transaction with this prefix
+This will be used for setting rule in HR module,This will be used for setting rule in HR module
+Thread HTML,Thread HTML
+Thursday,Czwartek
+Time Log,Time Log
+Time Log Batch,Time Log Batch
+Time Log Batch Detail,Time Log Batch Detail
+Time Log Batch Details,Time Log Batch Details
+Time Log Batch {0} must be 'Submitted',Time Log Batch {0} must be 'Submitted'
+Time Log for tasks.,Time Log for tasks.
+Time Log {0} must be 'Submitted',Time Log {0} must be 'Submitted'
+Time Zone,Time Zone
+Time Zones,Time Zones
+Time and Budget,Time and Budget
+Time at which items were delivered from warehouse,Time at which items were delivered from warehouse
+Time at which materials were received,Time at which materials were received
+Title,Title
+Titles for print templates e.g. Proforma Invoice.,Titles for print templates e.g. Proforma Invoice.
+To,Do
+To Currency,To Currency
+To Date,To Date
+To Date should be same as From Date for Half Day leave,To Date should be same as From Date for Half Day leave
+To Discuss,To Discuss
+To Do List,To Do List
+To Package No.,To Package No.
+To Produce,To Produce
+To Time,To Time
+To Value,To Value
+To Warehouse,Do magazynu
+"To add child nodes, explore tree and click on the node under which you want to add more nodes.","To add child nodes, explore tree and click on the node under which you want to add more nodes."
+"To assign this issue, use the ""Assign"" button in the sidebar.","To assign this issue, use the ""Assign"" button in the sidebar."
+To create a Bank Account:,To create a Bank Account:
+To create a Tax Account:,To create a Tax Account:
+"To create an Account Head under a different company, select the company and save customer.","To create an Account Head under a different company, select the company and save customer."
+To date cannot be before from date,To date cannot be before from date
+To enable <b>Point of Sale</b> features,To enable <b>Point of Sale</b> features
+To enable <b>Point of Sale</b> view,To enable <b>Point of Sale</b> view
+To get Item Group in details table,To get Item Group in details table
+"To include tax in row {0} in Item rate, taxes in rows {1} must also be included","To include tax in row {0} in Item rate, taxes in rows {1} must also be included"
+"To merge, following properties must be same for both items","To merge, following properties must be same for both items"
+"To report an issue, go to ","To report an issue, go to "
+"To set this Fiscal Year as Default, click on 'Set as Default'","To set this Fiscal Year as Default, click on 'Set as Default'"
+To track any installation or commissioning related work after sales,To track any installation or commissioning related work after sales
+"To track brand name in the following documents Delivery Note, Opportunity, Material Request, Item, Purchase Order, Purchase Voucher, Purchaser Receipt, Quotation, Sales Invoice, Sales BOM, Sales Order, Serial No","To track brand name in the following documents Delivery Note, Opportunity, Material Request, Item, Purchase Order, Purchase Voucher, Purchaser Receipt, Quotation, Sales Invoice, Sales BOM, Sales Order, Serial No"
+To track item in sales and purchase documents based on their serial nos. This is can also used to track warranty details of the product.,To track item in sales and purchase documents based on their serial nos. This is can also used to track warranty details of the product.
+To track items in sales and purchase documents with batch nos<br><b>Preferred Industry: Chemicals etc</b>,To track items in sales and purchase documents with batch nos<br><b>Preferred Industry: Chemicals etc</b>
+To track items using barcode. You will be able to enter items in Delivery Note and Sales Invoice by scanning barcode of item.,To track items using barcode. You will be able to enter items in Delivery Note and Sales Invoice by scanning barcode of item.
+Tools,Narzędzia
+Total,Total
+Total Advance,Total Advance
+Total Allocated Amount,Total Allocated Amount
+Total Allocated Amount can not be greater than unmatched amount,Total Allocated Amount can not be greater than unmatched amount
+Total Amount,Wartość całkowita
+Total Amount To Pay,Total Amount To Pay
+Total Amount in Words,Total Amount in Words
+Total Billing This Year: ,Total Billing This Year: 
+Total Claimed Amount,Total Claimed Amount
+Total Commission,Total Commission
+Total Cost,Koszt całkowity
+Total Credit,Total Credit
+Total Debit,Total Debit
+Total Debit must be equal to Total Credit. The difference is {0},Total Debit must be equal to Total Credit. The difference is {0}
+Total Deduction,Total Deduction
+Total Earning,Total Earning
+Total Experience,Total Experience
+Total Hours,Total Hours
+Total Hours (Expected),Total Hours (Expected)
+Total Invoiced Amount,Total Invoiced Amount
+Total Leave Days,Total Leave Days
+Total Leaves Allocated,Total Leaves Allocated
+Total Message(s),Total Message(s)
+Total Operating Cost,Całkowity koszt operacyjny
+Total Points,Total Points
+Total Raw Material Cost,Całkowity koszt surowców
+Total Sanctioned Amount,Total Sanctioned Amount
+Total Score (Out of 5),Total Score (Out of 5)
+Total Tax (Company Currency),Total Tax (Company Currency)
+Total Taxes and Charges,Total Taxes and Charges
+Total Taxes and Charges (Company Currency),Total Taxes and Charges (Company Currency)
+Total Words,Total Words
+Total Working Days In The Month,Total Working Days In The Month
+Total allocated percentage for sales team should be 100,Total allocated percentage for sales team should be 100
+Total amount of invoices received from suppliers during the digest period,Total amount of invoices received from suppliers during the digest period
+Total amount of invoices sent to the customer during the digest period,Total amount of invoices sent to the customer during the digest period
+Total cannot be zero,Total cannot be zero
+Total in words,Total in words
+Total points for all goals should be 100. It is {0},Total points for all goals should be 100. It is {0}
+Total weightage assigned should be 100%. It is {0},Total weightage assigned should be 100%. It is {0}
+Totals,Sumy całkowite
+Track Leads by Industry Type.,Track Leads by Industry Type.
+Track this Delivery Note against any Project,Track this Delivery Note against any Project
+Track this Sales Order against any Project,Track this Sales Order against any Project
+Transaction,Transaction
+Transaction Date,Data transakcji
+Transaction not allowed against stopped Production Order {0},Transaction not allowed against stopped Production Order {0}
+Transfer,Transfer
+Transfer Material,Transfer Material
+Transfer Raw Materials,Transfer Raw Materials
+Transferred Qty,Transferred Qty
+Transportation,Transportation
+Transporter Info,Informacje dotyczące przewoźnika
+Transporter Name,Nazwa przewoźnika
+Transporter lorry number,Nr ciężarówki przewoźnika
+Travel,Podróż
+Travel Expenses,Travel Expenses
+Tree Type,Tree Type
+Tree of Item Groups.,Tree of Item Groups.
+Tree of finanial Cost Centers.,Miejsca Powstawania Kosztów.
+Tree of finanial accounts.,Rejestr operacji gospodarczych.
+Trial Balance,Trial Balance
+Tuesday,Wtorek
+Type,Typ
+Type of document to rename.,Type of document to rename.
+"Type of leaves like casual, sick etc.","Type of leaves like casual, sick etc."
+Types of Expense Claim.,Types of Expense Claim.
+Types of activities for Time Sheets,Types of activities for Time Sheets
+"Types of employment (permanent, contract, intern etc.).","Types of employment (permanent, contract, intern etc.)."
+UOM Conversion Detail,Szczegóły konwersji JM
+UOM Conversion Details,Współczynnik konwersji JM
+UOM Conversion Factor,UOM Conversion Factor
+UOM Conversion factor is required in row {0},UOM Conversion factor is required in row {0}
+UOM Name,Nazwa Jednostki Miary
+UOM coversion factor required for UOM {0} in Item {1},UOM coversion factor required for UOM {0} in Item {1}
+Under AMC,Under AMC
+Under Graduate,Under Graduate
+Under Warranty,Under Warranty
+Unit,Jednostka
+Unit of Measure,Jednostka miary
+Unit of Measure {0} has been entered more than once in Conversion Factor Table,Unit of Measure {0} has been entered more than once in Conversion Factor Table
+"Unit of measurement of this item (e.g. Kg, Unit, No, Pair).","Jednostka miary tego produktu (np. Kg, jednostka, numer, para)."
+Units/Hour,Jednostka/godzinę
+Units/Shifts,Units/Shifts
+Unmatched Amount,Unmatched Amount
+Unpaid,Unpaid
+Unscheduled,Unscheduled
+Unsecured Loans,Unsecured Loans
+Unstop,Unstop
+Unstop Material Request,Unstop Material Request
+Unstop Purchase Order,Unstop Purchase Order
+Unsubscribed,Unsubscribed
+Update,Update
+Update Clearance Date,Update Clearance Date
+Update Cost,Update Cost
+Update Finished Goods,Update Finished Goods
+Update Landed Cost,Update Landed Cost
+Update Series,Update Series
+Update Series Number,Update Series Number
+Update Stock,Update Stock
+"Update allocated amount in the above table and then click ""Allocate"" button","Update allocated amount in the above table and then click ""Allocate"" button"
+Update bank payment dates with journals.,Update bank payment dates with journals.
+Update clearance date of Journal Entries marked as 'Bank Vouchers',Update clearance date of Journal Entries marked as 'Bank Vouchers'
+Updated,Updated
+Updated Birthday Reminders,Updated Birthday Reminders
+Upload Attendance,Upload Attendance
+Upload Backups to Dropbox,Upload Backups to Dropbox
+Upload Backups to Google Drive,Upload Backups to Google Drive
+Upload HTML,Upload HTML
+Upload a .csv file with two columns: the old name and the new name. Max 500 rows.,Upload a .csv file with two columns: the old name and the new name. Max 500 rows.
+Upload attendance from a .csv file,Upload attendance from a .csv file
+Upload stock balance via csv.,Upload stock balance via csv.
+Upload your letter head and logo - you can edit them later.,Upload your letter head and logo - you can edit them later.
+Upper Income,Upper Income
+Urgent,Urgent
+Use Multi-Level BOM,Używaj wielopoziomowych zestawień materiałowych
+Use SSL,Use SSL
+User,Użytkownik
+User ID,User ID
+User ID not set for Employee {0},User ID not set for Employee {0}
+User Name,Nazwa Użytkownika
+User Name or Support Password missing. Please enter and try again.,User Name or Support Password missing. Please enter and try again.
+User Remark,User Remark
+User Remark will be added to Auto Remark,User Remark will be added to Auto Remark
+User Remarks is mandatory,User Remarks is mandatory
+User Specific,User Specific
+User must always select,User must always select
+User {0} is already assigned to Employee {1},User {0} is already assigned to Employee {1}
+User {0} is disabled,User {0} is disabled
+Username,Username
+Users with this role are allowed to create / modify accounting entry before frozen date,Users with this role are allowed to create / modify accounting entry before frozen date
+Users with this role are allowed to set frozen accounts and create / modify accounting entries against frozen accounts,Users with this role are allowed to set frozen accounts and create / modify accounting entries against frozen accounts
+Utilities,Utilities
+Utility Expenses,Utility Expenses
+Valid For Territories,Valid For Territories
+Valid From,Valid From
+Valid Upto,Valid Upto
+Valid for Territories,
+Validate,Validate
+Valuation,Valuation
+Valuation Method,Metoda wyceny
+Valuation Rate,Valuation Rate
+Valuation Rate required for Item {0},Valuation Rate required for Item {0}
+Valuation and Total,Valuation and Total
+Value,Value
+Value or Qty,Value or Qty
+Vehicle Dispatch Date,Vehicle Dispatch Date
+Vehicle No,Nr rejestracyjny pojazdu
+Venture Capital,Venture Capital
+Verified By,Zweryfikowane przez
+View Ledger,View Ledger
+View Now,View Now
+Visit report for maintenance call.,Visit report for maintenance call.
+Voucher #,Voucher #
+Voucher Detail No,Voucher Detail No
+Voucher ID,Voucher ID
+Voucher No,Voucher No
+Voucher No is not valid,Voucher No is not valid
+Voucher Type,Voucher Type
+Voucher Type and Date,Voucher Type and Date
+Walk In,Walk In
+Warehouse,Magazyn
+Warehouse Contact Info,Dane kontaktowe dla magazynu
+Warehouse Detail,Szczegóły magazynu
+Warehouse Name,Nazwa magazynu
+Warehouse and Reference,Warehouse and Reference
+Warehouse can not be deleted as stock ledger entry exists for this warehouse.,Warehouse can not be deleted as stock ledger entry exists for this warehouse.
+Warehouse can only be changed via Stock Entry / Delivery Note / Purchase Receipt,Warehouse can only be changed via Stock Entry / Delivery Note / Purchase Receipt
+Warehouse cannot be changed for Serial No.,Warehouse cannot be changed for Serial No.
+Warehouse is mandatory for stock Item {0} in row {1},Warehouse is mandatory for stock Item {0} in row {1}
+Warehouse is missing in Purchase Order,Warehouse is missing in Purchase Order
+Warehouse not found in the system,Warehouse not found in the system
+Warehouse required for stock Item {0},Warehouse required for stock Item {0}
+Warehouse required in POS Setting,Magazyn wymagany w ustawieniach Punktu Sprzedaży (POS)
+Warehouse where you are maintaining stock of rejected items,Warehouse where you are maintaining stock of rejected items
+Warehouse {0} can not be deleted as quantity exists for Item {1},Warehouse {0} can not be deleted as quantity exists for Item {1}
+Warehouse {0} does not belong to company {1},Warehouse {0} does not belong to company {1}
+Warehouse {0} does not exist,Warehouse {0} does not exist
+Warehouse-Wise Stock Balance,Warehouse-Wise Stock Balance
+Warehouse-wise Item Reorder,Warehouse-wise Item Reorder
+Warehouses,Magazyny
+Warehouses.,Magazyny.
+Warn,Warn
+Warning: Leave application contains following block dates,Warning: Leave application contains following block dates
+Warning: Material Requested Qty is less than Minimum Order Qty,Warning: Material Requested Qty is less than Minimum Order Qty
+Warning: Sales Order {0} already exists against same Purchase Order number,Warning: Sales Order {0} already exists against same Purchase Order number
+Warning: System will not check overbilling since amount for Item {0} in {1} is zero,Warning: System will not check overbilling since amount for Item {0} in {1} is zero
+Warranty / AMC Details,Warranty / AMC Details
+Warranty / AMC Status,Warranty / AMC Status
+Warranty Expiry Date,Data upływu gwarancji
+Warranty Period (Days),Okres gwarancji (dni)
+Warranty Period (in days),Okres gwarancji (w dniach)
+We buy this Item,We buy this Item
+We sell this Item,We sell this Item
+Website,Strona internetowa
+Website Description,Website Description
+Website Item Group,Website Item Group
+Website Item Groups,Website Item Groups
+Website Settings,Website Settings
+Website Warehouse,Website Warehouse
+Wednesday,Środa
+Weekly,Tygodniowo
+Weekly Off,Weekly Off
+Weight UOM,Weight UOM
+"Weight is mentioned,\nPlease mention ""Weight UOM"" too","Weight is mentioned,\nPlease mention ""Weight UOM"" too"
+Weightage,Weightage
+Weightage (%),Weightage (%)
+Welcome,Witamy
+Welcome to ERPNext. Over the next few minutes we will help you setup your ERPNext account. Try and fill in as much information as you have even if it takes a bit longer. It will save you a lot of time later. Good Luck!,Welcome to ERPNext. Over the next few minutes we will help you setup your ERPNext account. Try and fill in as much information as you have even if it takes a bit longer. It will save you a lot of time later. Good Luck!
+Welcome to ERPNext. Please select your language to begin the Setup Wizard.,Welcome to ERPNext. Please select your language to begin the Setup Wizard.
+What does it do?,What does it do?
+"When any of the checked transactions are ""Submitted"", an email pop-up automatically opened to send an email to the associated ""Contact"" in that transaction, with the transaction as an attachment. The user may or may not send the email.","When any of the checked transactions are ""Submitted"", an email pop-up automatically opened to send an email to the associated ""Contact"" in that transaction, with the transaction as an attachment. The user may or may not send the email."
+"When submitted, the system creates difference entries to set the given stock and valuation on this date.","When submitted, the system creates difference entries to set the given stock and valuation on this date."
+Where items are stored.,Gdzie produkty są przechowywane.
+Where manufacturing operations are carried out.,Gdzie prowadzona jest działalność produkcyjna.
+Widowed,Widowed
+Will be calculated automatically when you enter the details,Will be calculated automatically when you enter the details
+Will be updated after Sales Invoice is Submitted.,Will be updated after Sales Invoice is Submitted.
+Will be updated when batched.,Will be updated when batched.
+Will be updated when billed.,Will be updated when billed.
+Wire Transfer,Przelew
+With Operations,Wraz z działaniami
+With period closing entry,With period closing entry
+Work Details,Work Details
+Work Done,Work Done
+Work In Progress,Work In Progress
+Work-in-Progress Warehouse,Magazyn dla produkcji
+Work-in-Progress Warehouse is required before Submit,Work-in-Progress Warehouse is required before Submit
+Working,Working
+Workstation,Stacja robocza
+Workstation Name,Nazwa stacji roboczej
+Write Off Account,Write Off Account
+Write Off Amount,Write Off Amount
+Write Off Amount <=,Write Off Amount <=
+Write Off Based On,Write Off Based On
+Write Off Cost Center,Write Off Cost Center
+Write Off Outstanding Amount,Write Off Outstanding Amount
+Write Off Voucher,Write Off Voucher
+Wrong Template: Unable to find head row.,Wrong Template: Unable to find head row.
+Year,Rok
+Year Closed,Year Closed
+Year End Date,Year End Date
+Year Name,Year Name
+Year Start Date,Year Start Date
+Year Start Date and Year End Date are already set in Fiscal Year {0},Data Początkowa i Data Końcowa są już zdefiniowane dla Roku Podatkowego {0}
+Year Start Date and Year End Date are not within Fiscal Year.,Data Początkowa i Data Końcowa nie zawierają się w Roku Podatkowym.
+Year Start Date should not be greater than Year End Date,Year Start Date should not be greater than Year End Date
+Year of Passing,Year of Passing
+Yearly,Rocznie
+Yes,Tak
+You are not authorized to add or update entries before {0},You are not authorized to add or update entries before {0}
+You are not authorized to set Frozen value,You are not authorized to set Frozen value
+You are the Expense Approver for this record. Please Update the 'Status' and Save,You are the Expense Approver for this record. Please Update the 'Status' and Save
+You are the Leave Approver for this record. Please Update the 'Status' and Save,You are the Leave Approver for this record. Please Update the 'Status' and Save
+You can enter any date manually,You can enter any date manually
+You can enter the minimum quantity of this item to be ordered.,"Można wpisać minimalna ilość tego produktu, którą zamierza się zamawiać."
+You can not assign itself as parent account,Nie można przypisać jako nadrzędne konto tego samego konta
+You can not change rate if BOM mentioned agianst any item,You can not change rate if BOM mentioned agianst any item
+You can not enter both Delivery Note No and Sales Invoice No. Please enter any one.,You can not enter both Delivery Note No and Sales Invoice No. Please enter any one.
+You can not enter current voucher in 'Against Journal Voucher' column,You can not enter current voucher in 'Against Journal Voucher' column
+You can set Default Bank Account in Company master,You can set Default Bank Account in Company master
+You can start by selecting backup frequency and granting access for sync,You can start by selecting backup frequency and granting access for sync
+You can submit this Stock Reconciliation.,You can submit this Stock Reconciliation.
+You can update either Quantity or Valuation Rate or both.,You can update either Quantity or Valuation Rate or both.
+You cannot credit and debit same account at the same time,Nie można wykonywać zapisów po stronie debetowej oraz kredytowej tego samego konta w jednym czasie
+You have entered duplicate items. Please rectify and try again.,You have entered duplicate items. Please rectify and try again.
+You may need to update: {0},You may need to update: {0}
+You must Save the form before proceeding,Zapisz formularz aby kontynuować
+You must allocate amount before reconcile,You must allocate amount before reconcile
+Your Customer's TAX registration numbers (if applicable) or any general information,Your Customer's TAX registration numbers (if applicable) or any general information
+Your Customers,Your Customers
+Your Login Id,Your Login Id
+Your Products or Services,Your Products or Services
+Your Suppliers,Your Suppliers
+Your email address,Your email address
+Your financial year begins on,Rok Podatkowy rozpoczyna się 
+Your financial year ends on,Rok Podatkowy kończy się 
+Your sales person who will contact the customer in future,Your sales person who will contact the customer in future
+Your sales person will get a reminder on this date to contact the customer,Your sales person will get a reminder on this date to contact the customer
+Your setup is complete. Refreshing...,Your setup is complete. Refreshing...
+Your support email id - must be a valid email - this is where your emails will come!,Your support email id - must be a valid email - this is where your emails will come!
+[Select],[Select]
+`Freeze Stocks Older Than` should be smaller than %d days.,`Freeze Stocks Older Than` should be smaller than %d days.
+and,and
+are not allowed.,are not allowed.
+assigned by,assigned by
+"e.g. ""Build tools for builders""","e.g. ""Build tools for builders"""
+"e.g. ""MC""","e.g. ""MC"""
+"e.g. ""My Company LLC""","e.g. ""My Company LLC"""
+e.g. 5,e.g. 5
+"e.g. Bank, Cash, Credit Card","e.g. Bank, Cash, Credit Card"
+"e.g. Kg, Unit, Nos, m","e.g. Kg, Unit, Nos, m"
+e.g. VAT,e.g. VAT
+eg. Cheque Number,eg. Cheque Number
+example: Next Day Shipping,example: Next Day Shipping
+lft,
+old_parent,old_parent
+rgt,
+website page link,website page link
+{0} '{1}' not in Fiscal Year {2},{0} '{1}' not in Fiscal Year {2}
+{0} Credit limit {0} crossed,{0} Credit limit {0} crossed
+{0} Serial Numbers required for Item {0}. Only {0} provided.,{0} Serial Numbers required for Item {0}. Only {0} provided.
+{0} budget for Account {1} against Cost Center {2} will exceed by {3},{0} budget for Account {1} against Cost Center {2} will exceed by {3}
+{0} created,{0} created
+{0} does not belong to Company {1},{0} does not belong to Company {1}
+{0} entered twice in Item Tax,{0} entered twice in Item Tax
+{0} is an invalid email address in 'Notification Email Address',{0} is an invalid email address in 'Notification Email Address'
+{0} is mandatory,{0} is mandatory
+{0} is mandatory for Item {1},{0} is mandatory for Item {1}
+{0} is not a stock Item,{0} is not a stock Item
+{0} is not a valid Batch Number for Item {1},{0} is not a valid Batch Number for Item {1}
+{0} is not a valid Leave Approver,{0} is not a valid Leave Approver
+{0} is not a valid email id,{0} is not a valid email id
+{0} is now the default Fiscal Year. Please refresh your browser for the change to take effect.,{0} is now the default Fiscal Year. Please refresh your browser for the change to take effect.
+{0} is required,{0} is required
+{0} must be a Purchased or Sub-Contracted Item in row {1},{0} must be a Purchased or Sub-Contracted Item in row {1}
+{0} must be less than or equal to {1},{0} must be less than or equal to {1}
+{0} must have role 'Leave Approver',{0} must have role 'Leave Approver'
+{0} valid serial nos for Item {1},{0} valid serial nos for Item {1}
+{0} {1} against Bill {2} dated {3},{0} {1} against Bill {2} dated {3}
+{0} {1} against Invoice {2},{0} {1} against Invoice {2}
+{0} {1} has already been submitted,{0} {1} has already been submitted
+{0} {1} has been modified. Please Refresh,{0} {1} has been modified. Please Refresh
+{0} {1} has been modified. Please refresh,
+{0} {1} has been modified. Please refresh.,{0} {1} has been modified. Please refresh.
+{0} {1} is not submitted,{0} {1} is not submitted
+{0} {1} must be submitted,{0} {1} must be submitted
+{0} {1} not in any Fiscal Year,{0} {1} not in any Fiscal Year
+{0} {1} status is 'Stopped',{0} {1} status is 'Stopped'
+{0} {1} status is Stopped,{0} {1} status is Stopped
+{0} {1} status is Unstopped,{0} {1} status is Unstopped