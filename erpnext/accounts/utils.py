--- conflicted
+++ resolved
@@ -23,12 +23,12 @@
 		cond = "fy.name = %(fiscal_year)s"
 	else:
 		cond = "%(transaction_date)s >= fy.year_start_date and %(transaction_date)s <= fy.year_end_date"
-		
+
 	if company:
 		cond += """ and (not exists(select name from `tabFiscal Year Company` fyc where fyc.parent = fy.name)
 			or exists(select company from `tabFiscal Year Company` fyc where fyc.parent = fy.name and fyc.company=%(company)s ))"""
-		
-	fy = frappe.db.sql("""select fy.name, fy.year_start_date, fy.year_end_date from `tabFiscal Year` fy 
+
+	fy = frappe.db.sql("""select fy.name, fy.year_start_date, fy.year_end_date from `tabFiscal Year` fy
 		where %s order by fy.year_start_date desc""" % cond, {
 			"fiscal_year": fiscal_year,
 			"transaction_date": transaction_date,
@@ -36,13 +36,8 @@
 		})
 
 	if not fy:
-<<<<<<< HEAD
-		error_msg = _("""{0} {1} not in any Fiscal Year""").format(label, formatdate(transaction_date))
+		error_msg = _("""{0} {1} not in any Fiscal Year. For more details check {2}.""").format(label, formatdate(transaction_date), "https://erpnext.com/kb/accounts/fiscal-year-error")
 		if verbose==1: frappe.msgprint(error_msg)
-=======
-		error_msg = _("""{0} {1} not in any Fiscal Year. For more details check {2}.""").format(label, formatdate(date), "https://erpnext.com/kb/accounts/fiscal-year-error")
-		if verbose: frappe.msgprint(error_msg)
->>>>>>> da975f5a
 		raise FiscalYearError, error_msg
 	return fy
 
