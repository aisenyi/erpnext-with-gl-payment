--- conflicted
+++ resolved
@@ -1620,21 +1620,16 @@
 		var me = this;
 		var invoice_data = {};
 		this.si_docs = this.get_doc_from_localstorage();
-<<<<<<< HEAD
-		if (this.name) {
+    
+		if (this.frm.doc.offline_pos_name) {
 			this.update_invoice()
 			//to retrieve and set the default payment
-			invoice_data[this.name] = this.frm.doc;
-			invoice_data[this.name].payments[0].amount = this.frm.doc.net_total
-			invoice_data[this.name].payments[0].base_amount = this.frm.doc.net_total
+			invoice_data[this.frm.doc.offline_pos_name] = this.frm.doc;
+			invoice_data[this.frm.doc.offline_pos_name].payments[0].amount = this.frm.doc.net_total
+			invoice_data[this.frm.doc.offline_pos_name].payments[0].base_amount = this.frm.doc.net_total
 
 			this.frm.doc.paid_amount = this.frm.doc.net_total
 			this.frm.doc.outstanding_amount = 0
-			
-=======
-		if (this.frm.doc.offline_pos_name) {
-			this.update_invoice();
->>>>>>> 2afa8277
 		} else {
 			this.frm.doc.offline_pos_name = $.now();
 			this.frm.doc.posting_date = frappe.datetime.get_today();
