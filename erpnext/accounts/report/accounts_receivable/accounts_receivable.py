--- conflicted
+++ resolved
@@ -28,8 +28,8 @@
 			_("Due Date") + ":Date:80", _("Invoiced Amount") + ":Currency:100",
 			_("Payment Received") + ":Currency:100", _("Outstanding Amount") + ":Currency:100",
 			_("Age") + ":Int:50", "0-" + self.filters.range1 + ":Currency:100",
-			self.filters.range1 + "-" + self.filters.range2 + ":Currency:100", 
-			self.filters.range2 + "-" + self.filters.range3 + ":Currency:100", 
+			self.filters.range1 + "-" + self.filters.range2 + ":Currency:100",
+			self.filters.range2 + "-" + self.filters.range3 + ":Currency:100",
 			self.filters.range3 + _("-Above") + ":Currency:100",
 			_("Territory") + ":Link/Territory:80", _("Remarks") + "::200"
 		]
@@ -79,16 +79,11 @@
 	def is_receivable(self, gle, future_vouchers):
 		return (
 			# advance
-<<<<<<< HEAD
 			(not gle.against_voucher) or
-
-=======
-			(not gle.against_voucher) or 
 
 			# against sales order
 			(gle.against_voucher_type == "Sales Order") or
-			
->>>>>>> 2d414706
+
 			# sales invoice
 			(gle.against_voucher==gle.voucher_no and gle.debit > 0) or
 
