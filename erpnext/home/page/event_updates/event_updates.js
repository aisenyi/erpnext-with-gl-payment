--- conflicted
+++ resolved
@@ -585,14 +585,6 @@
 	
 	this.render = function(r) {
 		this.wrapper.innerHTML = '';
-<<<<<<< HEAD
-=======
-		this.profile_settings = $a($a(this.wrapper, 'p'), 'span', 'link_type', {fontWeight:'bold'});
-		this.profile_settings.innerHTML = user_fullname + ' (Profile Settings)';
-		this.profile_settings.id = "user_fullname";
-		this.profile_settings.onclick = function() { loadpage('profile-settings'); }
-
->>>>>>> 3801804a
 		this.span = $a($a(this.wrapper, 'p'), 'span', 'link_type', {fontWeight:'bold'});
 		this.span.onclick = function() { loadpage('My Company')	}
 		
@@ -620,12 +612,8 @@
 	
 			// complete registration
 			if(in_list(user_roles,'System Manager')) { 
-<<<<<<< HEAD
 				wn.require("erpnext/home/page/event_updates/complete_registration.js");
-				pscript.complete_registration(r.message.registration_complete); 
-=======
 				pscript.complete_registration(r.message.registration_complete, r.message.profile); 
->>>>>>> 3801804a
 			}
 			
 			// setup wizard
@@ -636,8 +624,6 @@
 	);	
 }
 
-<<<<<<< HEAD
-=======
 // complete my company registration
 // --------------------------------
 pscript.complete_registration = function(is_complete, profile) {
@@ -746,7 +732,6 @@
 	return flag;
 }
 
->>>>>>> 3801804a
 SetupWizard = function(status) { 
 	var me = this;
 	$.extend(this, {
