# Copyright (c) 2015, Frappe Technologies Pvt. Ltd. and Contributors
# License: GNU General Public License v3. See license.txt

from __future__ import unicode_literals
import frappe
from frappe import _, throw
from frappe.utils import today, flt, cint, fmt_money, formatdate, getdate
from erpnext.setup.utils import get_company_currency, get_exchange_rate
from erpnext.accounts.utils import get_fiscal_years, validate_fiscal_year, get_account_currency
from erpnext.utilities.transaction_base import TransactionBase
from erpnext.controllers.recurring_document import convert_to_recurring, validate_recurring_document
from erpnext.controllers.sales_and_purchase_return import validate_return
from erpnext.accounts.party import get_party_account_currency, validate_party_frozen_disabled
from erpnext.exceptions import InvalidCurrency

force_item_fields = ("item_group", "barcode", "brand", "stock_uom")

class AccountsController(TransactionBase):
<<<<<<< HEAD
	def __init__(self, arg1, arg2=None):
		super(AccountsController, self).__init__(arg1, arg2)

	@property
	def company_currency(self):
		if not hasattr(self, "__company_currency"):
			self.__company_currency = get_company_currency(self.company)

		return self.__company_currency

	def onload(self):
		self.get("__onload").make_payment_via_journal_entry = frappe.db.get_single_value('Accounts Settings', 'make_payment_via_journal_entry')

	def validate(self):
		if self.get("_action") and self._action != "update_after_submit":
			self.set_missing_values(for_validate=True)
		self.validate_date_with_fiscal_year()

		if self.meta.get_field("currency"):
			self.calculate_taxes_and_totals()

			if not self.meta.get_field("is_return") or not self.is_return:
				self.validate_value("base_grand_total", ">=", 0)

			validate_return(self)
			self.set_total_in_words()

		if self.doctype in ("Sales Invoice", "Purchase Invoice") and not self.is_return:
			self.validate_due_date()
			self.validate_advance_entries()

		if self.meta.get_field("taxes_and_charges"):
			self.validate_enabled_taxes_and_charges()

		self.validate_party()
		self.validate_currency()

		if self.meta.get_field("is_recurring"):
			if self.amended_from and self.recurring_id:
				self.recurring_id = None
			if not self.get("__islocal"):
				validate_recurring_document(self)
				convert_to_recurring(self, self.get("posting_date") or self.get("transaction_date"))

		if self.doctype == 'Purchase Invoice':
			self.validate_paid_amount()

	def before_print(self):
		if self.doctype in ['Purchase Order', 'Sales Order']:
			if self.get("group_same_items"):
				self.group_similar_items()

	def validate_paid_amount(self):
		if hasattr(self, "is_pos") or hasattr(self, "is_paid"):
			is_paid = self.get("is_pos") or self.get("is_paid")
			if cint(is_paid) == 1:
				if flt(self.paid_amount) == 0 and flt(self.outstanding_amount) > 0:
					if self.cash_bank_account:
						self.paid_amount = flt(flt(self.grand_total) - flt(self.write_off_amount),
							self.precision("paid_amount"))
						self.base_paid_amount = flt(self.paid_amount * self.conversion_rate, self.precision("base_paid_amount"))
					else:
						# show message that the amount is not paid
						self.paid_amount = 0
						frappe.throw(_("Note: Payment Entry will not be created since 'Cash or Bank Account' was not specified"))
			else:
				frappe.db.set(self,'paid_amount',0)

	def on_update_after_submit(self):
		if self.meta.get_field("is_recurring"):
			validate_recurring_document(self)
			convert_to_recurring(self, self.get("posting_date") or self.get("transaction_date"))

	def set_missing_values(self, for_validate=False):
		if frappe.flags.in_test:
			for fieldname in ["posting_date","transaction_date"]:
				if self.meta.get_field(fieldname) and not self.get(fieldname):
					self.set(fieldname, today())
					break

	def calculate_taxes_and_totals(self):
		from erpnext.controllers.taxes_and_totals import calculate_taxes_and_totals
		calculate_taxes_and_totals(self)

		if self.doctype in ["Quotation", "Sales Order", "Delivery Note", "Sales Invoice"]:
			self.calculate_commission()
			self.calculate_contribution()

	def validate_date_with_fiscal_year(self):
		if self.meta.get_field("fiscal_year") :
			date_field = ""
			if self.meta.get_field("posting_date"):
				date_field = "posting_date"
			elif self.meta.get_field("transaction_date"):
				date_field = "transaction_date"

			if date_field and self.get(date_field):
				validate_fiscal_year(self.get(date_field), self.fiscal_year,
					self.meta.get_label(date_field), self)

	def validate_due_date(self):
		from erpnext.accounts.party import validate_due_date
		if self.doctype == "Sales Invoice":
			if not self.due_date:
				frappe.throw(_("Due Date is mandatory"))

			validate_due_date(self.posting_date, self.due_date, "Customer", self.customer, self.company)
		elif self.doctype == "Purchase Invoice":
			validate_due_date(self.posting_date, self.due_date, "Supplier", self.supplier, self.company)

	def set_price_list_currency(self, buying_or_selling):
		if self.meta.get_field("currency"):
			# price list part
			fieldname = "selling_price_list" if buying_or_selling.lower() == "selling" \
				else "buying_price_list"
			if self.meta.get_field(fieldname) and self.get(fieldname):
				self.price_list_currency = frappe.db.get_value("Price List",
					self.get(fieldname), "currency")

				if self.price_list_currency == self.company_currency:
					self.plc_conversion_rate = 1.0

				elif not self.plc_conversion_rate:
					self.plc_conversion_rate = get_exchange_rate(
						self.price_list_currency, self.company_currency)

			# currency
			if not self.currency:
				self.currency = self.price_list_currency
				self.conversion_rate = self.plc_conversion_rate
			elif self.currency == self.company_currency:
				self.conversion_rate = 1.0
			elif not self.conversion_rate:
				self.conversion_rate = get_exchange_rate(self.currency,
					self.company_currency)

	def set_missing_item_details(self, for_validate=False):
		"""set missing item values"""
		from erpnext.stock.get_item_details import get_item_details

		if hasattr(self, "items"):
			parent_dict = {}
			for fieldname in self.meta.get_valid_columns():
				parent_dict[fieldname] = self.get(fieldname)

			if self.doctype in ["Quotation", "Sales Order", "Delivery Note", "Sales Invoice"]:
				document_type = "{} Item".format(self.doctype)
				parent_dict.update({"document_type": document_type})

			for item in self.get("items"):
				if item.get("item_code"):
					args = parent_dict.copy()
					args.update(item.as_dict())

					args["doctype"] = self.doctype
					args["name"] = self.name

					if not args.get("transaction_date"):
						args["transaction_date"] = args.get("posting_date")

					if self.get("is_subcontracted"):
						args["is_subcontracted"] = self.is_subcontracted

					ret = get_item_details(args)


					for fieldname, value in ret.items():
						if item.meta.get_field(fieldname) and value is not None:
							if (item.get(fieldname) is None or fieldname in force_item_fields):
								item.set(fieldname, value)

							elif fieldname == "cost_center" and not item.get("cost_center"):
								item.set(fieldname, value)

							elif fieldname == "conversion_factor" and not item.get("conversion_factor"):
								item.set(fieldname, value)

					if ret.get("pricing_rule"):
						# if user changed the discount percentage then set user's discount percentage ?
						item.set("discount_percentage", ret.get("discount_percentage"))
						if ret.get("pricing_rule_for") == "Price":
							item.set("pricing_list_rate", ret.get("pricing_list_rate"))

						if item.price_list_rate:
							item.rate = flt(item.price_list_rate *
								(1.0 - (flt(item.discount_percentage) / 100.0)), item.precision("rate"))

			if self.doctype == "Purchase Invoice":
				self.set_expense_account(for_validate)

	def set_taxes(self):
		if not self.meta.get_field("taxes"):
			return

		tax_master_doctype = self.meta.get_field("taxes_and_charges").options

		if not self.get("taxes"):
			if not self.get("taxes_and_charges"):
				# get the default tax master
				self.set("taxes_and_charges", frappe.db.get_value(tax_master_doctype, {"is_default": 1}))

			self.append_taxes_from_master(tax_master_doctype)

	def append_taxes_from_master(self, tax_master_doctype=None):
		if self.get("taxes_and_charges"):
			if not tax_master_doctype:
				tax_master_doctype = self.meta.get_field("taxes_and_charges").options

			self.extend("taxes", get_taxes_and_charges(tax_master_doctype, self.get("taxes_and_charges")))

	def set_other_charges(self):
		self.set("taxes", [])
		self.set_taxes()

	def validate_enabled_taxes_and_charges(self):
		taxes_and_charges_doctype = self.meta.get_options("taxes_and_charges")
		if frappe.db.get_value(taxes_and_charges_doctype, self.taxes_and_charges, "disabled"):
			frappe.throw(_("{0} '{1}' is disabled").format(taxes_and_charges_doctype, self.taxes_and_charges))

	def get_gl_dict(self, args, account_currency=None):
		"""this method populates the common properties of a gl entry record"""

		fiscal_years = get_fiscal_years(self.posting_date, company=self.company)
		if len(fiscal_years) > 1:
			frappe.throw(_("Multiple fiscal years exist for the date {0}. Please set company in Fiscal Year").format(formatdate(self.posting_date)))
		else:
			fiscal_year = fiscal_years[0][0]

		gl_dict = frappe._dict({
			'company': self.company,
			'posting_date': self.posting_date,
			'fiscal_year': fiscal_year,
			'voucher_type': self.doctype,
			'voucher_no': self.name,
			'remarks': self.get("remarks"),
			'debit': 0,
			'credit': 0,
			'debit_in_account_currency': 0,
			'credit_in_account_currency': 0,
			'is_opening': self.get("is_opening") or "No",
			'party_type': None,
			'party': None,
			'project': self.get("project")
		})
		gl_dict.update(args)

		if not account_currency:
			account_currency = get_account_currency(gl_dict.account)

		if self.doctype not in ["Journal Entry", "Period Closing Voucher", "Payment Entry"]:
			self.validate_account_currency(gl_dict.account, account_currency)
			set_balance_in_account_currency(gl_dict, account_currency, self.get("conversion_rate"), self.company_currency)

		return gl_dict

	def validate_account_currency(self, account, account_currency=None):
		valid_currency = [self.company_currency]
		if self.get("currency") and self.currency != self.company_currency:
			valid_currency.append(self.currency)

		if account_currency not in valid_currency:
			frappe.throw(_("Account {0} is invalid. Account Currency must be {1}")
				.format(account, _(" or ").join(valid_currency)))

	def clear_unallocated_advances(self, childtype, parentfield):
		self.set(parentfield, self.get(parentfield, {"allocated_amount": ["not in", [0, None, ""]]}))

		frappe.db.sql("""delete from `tab%s` where parentfield=%s and parent = %s
			and allocated_amount = 0""" % (childtype, '%s', '%s'), (parentfield, self.name))

	def set_advances(self):
		"""Returns list of advances against Account, Party, Reference"""

		res = self.get_advance_entries()

		self.set("advances", [])
		for d in res:
			self.append("advances", {
				"doctype": self.doctype + " Advance",
				"reference_type": d.reference_type,
				"reference_name": d.reference_name,
				"reference_row": d.reference_row,
				"remarks": d.remarks,
				"advance_amount": flt(d.amount),
				"allocated_amount": flt(d.amount) if d.against_order else 0
			})

	def get_advance_entries(self, include_unallocated=True):
		if self.doctype == "Sales Invoice":
			party_account = self.debit_to
			party_type = "Customer"
			party = self.customer
			amount_field = "credit_in_account_currency"
			order_field = "sales_order"
			order_doctype = "Sales Order"
		else:
			party_account = self.credit_to
			party_type = "Supplier"
			party = self.supplier
			amount_field = "debit_in_account_currency"
			order_field = "purchase_order"
			order_doctype = "Purchase Order"

		order_list = list(set([d.get(order_field)
			for d in self.get("items") if d.get(order_field)]))

		journal_entries = get_advance_journal_entries(party_type, party, party_account,
			amount_field, order_doctype, order_list, include_unallocated)

		payment_entries = get_advance_payment_entries(party_type, party, party_account,
			order_doctype, order_list, include_unallocated)

		res = journal_entries + payment_entries

		return res

	def validate_advance_entries(self):
		order_field = "sales_order" if self.doctype == "Sales Invoice" else "purchase_order"
		order_list = list(set([d.get(order_field)
			for d in self.get("items") if d.get(order_field)]))

		if not order_list: return

		advance_entries = self.get_advance_entries(include_unallocated=False)

		if advance_entries:
			advance_entries_against_si = [d.reference_name for d in self.get("advances")]
			for d in advance_entries:
				if not advance_entries_against_si or d.reference_name not in advance_entries_against_si:
					frappe.msgprint(_("Payment Entry {0} is linked against Order {1}, check if it should be pulled as advance in this invoice.")
						.format(d.reference_name, d.against_order))

	def update_against_document_in_jv(self):
		"""
			Links invoice and advance voucher:
				1. cancel advance voucher
				2. split into multiple rows if partially adjusted, assign against voucher
				3. submit advance voucher
		"""

		if self.doctype == "Sales Invoice":
			party_type = "Customer"
			party = self.customer
			party_account = self.debit_to
			dr_or_cr = "credit_in_account_currency"
		else:
			party_type = "Supplier"
			party = self.supplier
			party_account = self.credit_to
			dr_or_cr = "debit_in_account_currency"

		lst = []
		for d in self.get('advances'):
			if flt(d.allocated_amount) > 0:
				args = frappe._dict({
					'voucher_type': d.reference_type,
					'voucher_no' : d.reference_name,
					'voucher_detail_no' : d.reference_row,
					'against_voucher_type' : self.doctype,
					'against_voucher'  : self.name,
					'account' : party_account,
					'party_type': party_type,
					'party': party,
					'is_advance' : 'Yes',
					'dr_or_cr' : dr_or_cr,
					'unadjusted_amount' : flt(d.advance_amount),
					'allocated_amount' : flt(d.allocated_amount),
					'exchange_rate': (self.conversion_rate
						if self.party_account_currency != self.company_currency else 1),
					'grand_total': (self.base_grand_total
						if self.party_account_currency==self.company_currency else self.grand_total),
					'outstanding_amount': self.outstanding_amount
				})
				lst.append(args)

		if lst:
			from erpnext.accounts.utils import reconcile_against_document
			reconcile_against_document(lst)

	def validate_multiple_billing(self, ref_dt, item_ref_dn, based_on, parentfield):
		from erpnext.controllers.status_updater import get_tolerance_for
		item_tolerance = {}
		global_tolerance = None

		for item in self.get("items"):
			if item.get(item_ref_dn):
				ref_amt = flt(frappe.db.get_value(ref_dt + " Item",
					item.get(item_ref_dn), based_on), self.precision(based_on, item))
				if not ref_amt:
					frappe.msgprint(_("Warning: System will not check overbilling since amount for Item {0} in {1} is zero").format(item.item_code, ref_dt))
				else:
					already_billed = frappe.db.sql("""select sum(%s) from `tab%s`
						where %s=%s and docstatus=1 and parent != %s""" %
						(based_on, self.doctype + " Item", item_ref_dn, '%s', '%s'),
						(item.get(item_ref_dn), self.name))[0][0]

					total_billed_amt = flt(flt(already_billed) + flt(item.get(based_on)),
						self.precision(based_on, item))

					tolerance, item_tolerance, global_tolerance = get_tolerance_for(item.item_code,
						item_tolerance, global_tolerance)

					max_allowed_amt = flt(ref_amt * (100 + tolerance) / 100)

					if total_billed_amt - max_allowed_amt > 0.01:
						frappe.throw(_("Cannot overbill for Item {0} in row {1} more than {2}. To allow overbilling, please set in Stock Settings").format(item.item_code, item.idx, max_allowed_amt))

	def get_company_default(self, fieldname):
		from erpnext.accounts.utils import get_company_default
		return get_company_default(self.company, fieldname)

	def get_stock_items(self):
		stock_items = []
		item_codes = list(set(item.item_code for item in self.get("items")))
		if item_codes:
			stock_items = [r[0] for r in frappe.db.sql("""select name
				from `tabItem` where name in (%s) and is_stock_item=1""" % \
				(", ".join((["%s"]*len(item_codes))),), item_codes)]

		return stock_items

	def set_total_advance_paid(self):
		if self.doctype == "Sales Order":
			dr_or_cr = "credit_in_account_currency"
			party = self.customer
		else:
			dr_or_cr = "debit_in_account_currency"
			party = self.supplier

		advance = frappe.db.sql("""
			select
				account_currency, sum({dr_or_cr}) as amount
			from
				`tabGL Entry`
			where
				against_voucher_type = %s and against_voucher = %s and party=%s
				and docstatus = 1
		""".format(dr_or_cr=dr_or_cr), (self.doctype, self.name, party), as_dict=1)

		if advance:
			advance = advance[0]
			advance_paid = flt(advance.amount, self.precision("advance_paid"))
			formatted_advance_paid = fmt_money(advance_paid, precision=self.precision("advance_paid"),
				currency=advance.account_currency)

			frappe.db.set_value(self.doctype, self.name, "party_account_currency",
				advance.account_currency)

			if advance.account_currency == self.currency:
				order_total = self.grand_total
				formatted_order_total = fmt_money(order_total, precision=self.precision("grand_total"),
					currency=advance.account_currency)
			else:
				order_total = self.base_grand_total
				formatted_order_total = fmt_money(order_total, precision=self.precision("base_grand_total"),
					currency=advance.account_currency)

			if self.currency == self.company_currency and advance_paid > order_total:
				frappe.throw(_("Total advance ({0}) against Order {1} cannot be greater than the Grand Total ({2})")
					.format(formatted_advance_paid, self.name, formatted_order_total))

			frappe.db.set_value(self.doctype, self.name, "advance_paid", advance_paid)

	@property
	def company_abbr(self):
		if not hasattr(self, "_abbr"):
			self._abbr = frappe.db.get_value("Company", self.company, "abbr")

		return self._abbr

	def validate_party(self):
		party_type, party = self.get_party()
		validate_party_frozen_disabled(party_type, party)

	def get_party(self):
		party_type = None
		if self.doctype in ("Opportunity", "Quotation", "Sales Order", "Delivery Note", "Sales Invoice"):
			party_type = 'Customer'

		elif self.doctype in ("Supplier Quotation", "Purchase Order", "Purchase Receipt", "Purchase Invoice"):
			party_type = 'Supplier'

		elif self.meta.get_field("customer"):
			party_type = "Customer"

		elif self.meta.get_field("supplier"):
			party_type = "Supplier"

		party = self.get(party_type.lower()) if party_type else None

		return party_type, party

	def validate_currency(self):
		if self.get("currency"):
			party_type, party = self.get_party()
			if party_type and party:
				party_account_currency = get_party_account_currency(party_type, party, self.company)

				if (party_account_currency
					and party_account_currency != self.company_currency
					and self.currency != party_account_currency):

					frappe.throw(_("Accounting Entry for {0}: {1} can only be made in currency: {2}")
						.format(party_type, party, party_account_currency), InvalidCurrency)

				# Note: not validating with gle account because we don't have the account
				# at quotation / sales order level and we shouldn't stop someone
				# from creating a sales invoice if sales order is already created

	def validate_fixed_asset(self):
		for d in self.get("items"):
			if d.is_fixed_asset:
				if d.qty > 1:
					frappe.throw(_("Row #{0}: Qty must be 1, as item is a fixed asset. Please use separate row for multiple qty.").format(d.idx))

				if d.meta.get_field("asset"):
					if not d.asset:
						frappe.throw(_("Row #{0}: Asset is mandatory for fixed asset purchase/sale")
							.format(d.idx))
					else:
						asset = frappe.get_doc("Asset", d.asset)

						if asset.company != self.company:
							frappe.throw(_("Row #{0}: Asset {1} does not belong to company {2}")
								.format(d.idx, d.asset, self.company))

						elif asset.item_code != d.item_code:
							frappe.throw(_("Row #{0}: Asset {1} does not linked to Item {2}")
								.format(d.idx, d.asset, d.item_code))

						elif asset.docstatus != 1:
							frappe.throw(_("Row #{0}: Asset {1} must be submitted").format(d.idx, d.asset))

						elif self.doctype == "Purchase Invoice":
							if asset.status != "Submitted":
								frappe.throw(_("Row #{0}: Asset {1} is already {2}")
									.format(d.idx, d.asset, asset.status))
							elif getdate(asset.purchase_date) != getdate(self.posting_date):
								frappe.throw(_("Row #{0}: Posting Date must be same as purchase date {1} of asset {2}").format(d.idx, asset.purchase_date, d.asset))
							elif asset.is_existing_asset:
								frappe.throw(_("Row #{0}: Purchase Invoice cannot be made against an existing asset {1}").format(d.idx, d.asset))

						elif self.docstatus=="Sales Invoice" and self.docstatus == 1:
							if self.update_stock:
								frappe.throw(_("'Update Stock' cannot be checked for fixed asset sale"))

							elif asset.status in ("Scrapped", "Cancelled", "Sold"):
								frappe.throw(_("Row #{0}: Asset {1} cannot be submitted, it is already {2}")
									.format(d.idx, d.asset, asset.status))
									
	def delink_advance_entries(self, linked_doc_name):
		total_allocated_amount = 0
		for adv in self.advances:
			consider_for_total_advance = True
			if adv.reference_name == linked_doc_name:
				frappe.db.sql("""delete from `tab{0} Advance`
					where name = %s""".format(self.doctype), adv.name)
				consider_for_total_advance = False

			if consider_for_total_advance:
				total_allocated_amount += flt(adv.allocated_amount, adv.precision("allocated_amount"))

		frappe.db.set_value(self.doctype, self.name, "total_advance", 
			total_allocated_amount, update_modified=False)

	def group_similar_items(self):
		group_item_qty = {}
		group_item_amount = {}

		for item in self.items:
			group_item_qty[item.item_code] = group_item_qty.get(item.item_code, 0) + item.qty
			group_item_amount[item.item_code] = group_item_amount.get(item.item_code, 0) + item.amount

		duplicate_list = []

		for item in self.items:
			if item.item_code in group_item_qty:
				item.qty = group_item_qty[item.item_code]
				item.amount = group_item_amount[item.item_code]
				del group_item_qty[item.item_code]
			else:
				duplicate_list.append(item)

		for item in duplicate_list:
			self.remove(item)

=======
    def __init__(self, arg1, arg2=None):
        super(AccountsController, self).__init__(arg1, arg2)

    @property
    def company_currency(self):
        if not hasattr(self, "__company_currency"):
            self.__company_currency = get_company_currency(self.company)

        return self.__company_currency

    def validate(self):
        if self.get("_action") and self._action != "update_after_submit":
            self.set_missing_values(for_validate=True)
        self.validate_date_with_fiscal_year()

        if self.meta.get_field("currency"):
            self.calculate_taxes_and_totals()

            if not self.meta.get_field("is_return") or not self.is_return:
                self.validate_value("base_grand_total", ">=", 0)

            validate_return(self)
            self.set_total_in_words()

        if self.doctype in ("Sales Invoice", "Purchase Invoice") and not self.is_return:
            self.validate_due_date()
            self.validate_advance_entries()

        if self.meta.get_field("taxes_and_charges"):
            self.validate_enabled_taxes_and_charges()

        self.validate_party()
        self.validate_currency()

        if self.meta.get_field("is_recurring"):
            if self.amended_from and self.recurring_id:
                self.recurring_id = None
            if not self.get("__islocal"):
                validate_recurring_document(self)
                convert_to_recurring(self, self.get("posting_date") or self.get("transaction_date"))

        if self.doctype == 'Purchase Invoice':
            self.validate_paid_amount()

    def validate_paid_amount(self):
        if hasattr(self, "is_pos") or hasattr(self, "is_paid"):
            is_paid = self.get("is_pos") or self.get("is_paid")
            if cint(is_paid) == 1:
                if flt(self.paid_amount) == 0 and flt(self.outstanding_amount) > 0:
                    if self.cash_bank_account:
                        self.paid_amount = flt(flt(self.grand_total) - flt(self.write_off_amount),
                            self.precision("paid_amount"))
                        self.base_paid_amount = flt(self.paid_amount * self.conversion_rate, self.precision("base_paid_amount"))
                    else:
                        # show message that the amount is not paid
                        self.paid_amount = 0
                        frappe.throw(_("Note: Payment Entry will not be created since 'Cash or Bank Account' was not specified"))
            else:
                frappe.db.set(self,'paid_amount',0)

    def on_update_after_submit(self):
        if self.meta.get_field("is_recurring"):
            validate_recurring_document(self)
            convert_to_recurring(self, self.get("posting_date") or self.get("transaction_date"))

    def set_missing_values(self, for_validate=False):
        if frappe.flags.in_test:
            for fieldname in ["posting_date","transaction_date"]:
                if self.meta.get_field(fieldname) and not self.get(fieldname):
                    self.set(fieldname, today())
                    break

    def calculate_taxes_and_totals(self):
        from erpnext.controllers.taxes_and_totals import calculate_taxes_and_totals
        calculate_taxes_and_totals(self)

        if self.doctype in ["Quotation", "Sales Order", "Delivery Note", "Sales Invoice"]:
            self.calculate_commission()
            self.calculate_contribution()

    def validate_date_with_fiscal_year(self):
        if self.meta.get_field("fiscal_year") :
            date_field = ""
            if self.meta.get_field("posting_date"):
                date_field = "posting_date"
            elif self.meta.get_field("transaction_date"):
                date_field = "transaction_date"

            if date_field and self.get(date_field):
                validate_fiscal_year(self.get(date_field), self.fiscal_year,
                    self.meta.get_label(date_field), self)

    def validate_due_date(self):
        from erpnext.accounts.party import validate_due_date
        if self.doctype == "Sales Invoice":
            if not self.due_date:
                frappe.throw(_("Due Date is mandatory"))

            validate_due_date(self.posting_date, self.due_date, "Customer", self.customer, self.company)
        elif self.doctype == "Purchase Invoice":
            validate_due_date(self.posting_date, self.due_date, "Supplier", self.supplier, self.company)

    def set_price_list_currency(self, buying_or_selling):
        # manqala 19/09/2016: for PO and SO the translation date for exchange rate conversions is transaction_date. For everything else it is posting_date
        if self.meta.get_field("posting_date"):
            translation_date = self.posting_date
        else:
            translation_date = self.transaction_date
        # end manqala
            
        if self.meta.get_field("currency"):
            # price list part
            fieldname = "selling_price_list" if buying_or_selling.lower() == "selling" \
                else "buying_price_list"
            if self.meta.get_field(fieldname) and self.get(fieldname):
                self.price_list_currency = frappe.db.get_value("Price List",
                    self.get(fieldname), "currency")

                if self.price_list_currency == self.company_currency:
                    self.plc_conversion_rate = 1.0

                elif not self.plc_conversion_rate:
                    # manqala 19/09/16: using the transaction date on the PO or SO as the basis for getting the exchange rate
                    self.plc_conversion_rate = get_exchange_rate(
                        translation_date, self.price_list_currency, self.company_currency)

            # currency
            if not self.currency:
                self.currency = self.price_list_currency
                self.conversion_rate = self.plc_conversion_rate
            elif self.currency == self.company_currency:
                self.conversion_rate = 1.0
            elif not self.conversion_rate:
                # manqala 19/09/2016: added transaction date to arguments for get_exchange_rate
                self.conversion_rate = get_exchange_rate(translation_date, self.currency,
                    self.company_currency)
                # end manqala

    def set_missing_item_details(self):
        """set missing item values"""
        from erpnext.stock.get_item_details import get_item_details

        if hasattr(self, "items"):
            parent_dict = {}
            for fieldname in self.meta.get_valid_columns():
                parent_dict[fieldname] = self.get(fieldname)

            if self.doctype in ["Quotation", "Sales Order", "Delivery Note", "Sales Invoice"]:
                document_type = "{} Item".format(self.doctype)
                parent_dict.update({"document_type": document_type})

            for item in self.get("items"):
                if item.get("item_code"):
                    args = parent_dict.copy()
                    args.update(item.as_dict())

                    args["doctype"] = self.doctype
                    args["name"] = self.name

                    if not args.get("transaction_date"):
                        args["transaction_date"] = args.get("posting_date")

                    if self.get("is_subcontracted"):
                        args["is_subcontracted"] = self.is_subcontracted

                    ret = get_item_details(args)


                    for fieldname, value in ret.items():
                        if item.meta.get_field(fieldname) and value is not None:
                            if (item.get(fieldname) is None or fieldname in force_item_fields):
                                item.set(fieldname, value)

                            elif fieldname == "cost_center" and not item.get("cost_center"):
                                item.set(fieldname, value)

                            elif fieldname == "conversion_factor" and not item.get("conversion_factor"):
                                item.set(fieldname, value)

                    if ret.get("pricing_rule"):
                        # if user changed the discount percentage then set user's discount percentage ?
                        item.set("discount_percentage", ret.get("discount_percentage"))
                        if ret.get("pricing_rule_for") == "Price":
                            item.set("pricing_list_rate", ret.get("pricing_list_rate"))

                        if item.price_list_rate:
                            item.rate = flt(item.price_list_rate *
                                (1.0 - (flt(item.discount_percentage) / 100.0)), item.precision("rate"))

            if self.doctype == "Purchase Invoice":
                self.set_expense_account()

    def set_taxes(self):
        if not self.meta.get_field("taxes"):
            return

        tax_master_doctype = self.meta.get_field("taxes_and_charges").options

        if not self.get("taxes"):
            if not self.get("taxes_and_charges"):
                # get the default tax master
                self.set("taxes_and_charges", frappe.db.get_value(tax_master_doctype, {"is_default": 1}))

            self.append_taxes_from_master(tax_master_doctype)

    def append_taxes_from_master(self, tax_master_doctype=None):
        if self.get("taxes_and_charges"):
            if not tax_master_doctype:
                tax_master_doctype = self.meta.get_field("taxes_and_charges").options

            self.extend("taxes", get_taxes_and_charges(tax_master_doctype, self.get("taxes_and_charges")))

    def set_other_charges(self):
        self.set("taxes", [])
        self.set_taxes()

    def validate_enabled_taxes_and_charges(self):
        taxes_and_charges_doctype = self.meta.get_options("taxes_and_charges")
        if frappe.db.get_value(taxes_and_charges_doctype, self.taxes_and_charges, "disabled"):
            frappe.throw(_("{0} '{1}' is disabled").format(taxes_and_charges_doctype, self.taxes_and_charges))

    def get_gl_dict(self, args, account_currency=None):
        """this method populates the common properties of a gl entry record"""

        fiscal_years = get_fiscal_years(self.posting_date, company=self.company)
        if len(fiscal_years) > 1:
            frappe.throw(_("Multiple fiscal years exist for the date {0}. Please set company in Fiscal Year").format(formatdate(self.posting_date)))
        else:
            fiscal_year = fiscal_years[0][0]

        gl_dict = frappe._dict({
            'company': self.company,
            'posting_date': self.posting_date,
            'fiscal_year': fiscal_year,
            'voucher_type': self.doctype,
            'voucher_no': self.name,
            'remarks': self.get("remarks"),
            'debit': 0,
            'credit': 0,
            'debit_in_account_currency': 0,
            'credit_in_account_currency': 0,
            'is_opening': self.get("is_opening") or "No",
            'party_type': None,
            'party': None,
            'project': self.get("project")
        })
        gl_dict.update(args)

        if not account_currency:
            account_currency = get_account_currency(gl_dict.account)

        if self.doctype not in ["Journal Entry", "Period Closing Voucher", "Payment Entry"]:
            self.validate_account_currency(gl_dict.account, account_currency)
            set_balance_in_account_currency(gl_dict, account_currency, self.get("conversion_rate"), self.company_currency)

        return gl_dict

    def validate_account_currency(self, account, account_currency=None):
        valid_currency = [self.company_currency]
        if self.get("currency") and self.currency != self.company_currency:
            valid_currency.append(self.currency)

        if account_currency not in valid_currency:
            frappe.throw(_("Account {0} is invalid. Account Currency must be {1}")
                .format(account, _(" or ").join(valid_currency)))

    def clear_unallocated_advances(self, childtype, parentfield):
        self.set(parentfield, self.get(parentfield, {"allocated_amount": ["not in", [0, None, ""]]}))

        frappe.db.sql("""delete from `tab%s` where parentfield=%s and parent = %s
            and allocated_amount = 0""" % (childtype, '%s', '%s'), (parentfield, self.name))

    def set_advances(self):
        """Returns list of advances against Account, Party, Reference"""

        res = self.get_advance_entries()

        self.set("advances", [])
        for d in res:
            self.append("advances", {
                "doctype": self.doctype + " Advance",
                "reference_type": d.reference_type,
                "reference_name": d.reference_name,
                "reference_row": d.reference_row,
                "remarks": d.remarks,
                "advance_amount": flt(d.amount),
                "allocated_amount": flt(d.amount) if d.against_order else 0
            })

    def get_advance_entries(self, include_unallocated=True):
        if self.doctype == "Sales Invoice":
            party_account = self.debit_to
            party_type = "Customer"
            party = self.customer
            amount_field = "credit_in_account_currency"
            order_field = "sales_order"
            order_doctype = "Sales Order"
        else:
            party_account = self.credit_to
            party_type = "Supplier"
            party = self.supplier
            amount_field = "debit_in_account_currency"
            order_field = "purchase_order"
            order_doctype = "Purchase Order"

        order_list = list(set([d.get(order_field)
            for d in self.get("items") if d.get(order_field)]))

        journal_entries = get_advance_journal_entries(party_type, party, party_account,
            amount_field, order_doctype, order_list, include_unallocated)

        payment_entries = get_advance_payment_entries(party_type, party, party_account,
            order_doctype, order_list, include_unallocated)

        res = journal_entries + payment_entries

        return res

    def validate_advance_entries(self):
        order_field = "sales_order" if self.doctype == "Sales Invoice" else "purchase_order"
        order_list = list(set([d.get(order_field)
            for d in self.get("items") if d.get(order_field)]))

        if not order_list: return

        advance_entries = self.get_advance_entries(include_unallocated=False)

        if advance_entries:
            advance_entries_against_si = [d.reference_name for d in self.get("advances")]
            for d in advance_entries:
                if not advance_entries_against_si or d.reference_name not in advance_entries_against_si:
                    frappe.msgprint(_("Payment Entry {0} is linked against Order {1}, check if it should be pulled as advance in this invoice.")
                        .format(d.reference_name, d.against_order))

    def update_against_document_in_jv(self):
        """
            Links invoice and advance voucher:
                1. cancel advance voucher
                2. split into multiple rows if partially adjusted, assign against voucher
                3. submit advance voucher
        """

        if self.doctype == "Sales Invoice":
            party_type = "Customer"
            party = self.customer
            party_account = self.debit_to
            dr_or_cr = "credit_in_account_currency"
        else:
            party_type = "Supplier"
            party = self.supplier
            party_account = self.credit_to
            dr_or_cr = "debit_in_account_currency"

        lst = []
        for d in self.get('advances'):
            if flt(d.allocated_amount) > 0:
                args = frappe._dict({
                    'voucher_type': d.reference_type,
                    'voucher_no' : d.reference_name,
                    'voucher_detail_no' : d.reference_row,
                    'against_voucher_type' : self.doctype,
                    'against_voucher'  : self.name,
                    'account' : party_account,
                    'party_type': party_type,
                    'party': party,
                    'is_advance' : 'Yes',
                    'dr_or_cr' : dr_or_cr,
                    'unadjusted_amount' : flt(d.advance_amount),
                    'allocated_amount' : flt(d.allocated_amount),
                    'exchange_rate': (self.conversion_rate
                        if self.party_account_currency != self.company_currency else 1),
                    'grand_total': (self.base_grand_total
                        if self.party_account_currency==self.company_currency else self.grand_total),
                    'outstanding_amount': self.outstanding_amount
                })
                lst.append(args)

        if lst:
            from erpnext.accounts.utils import reconcile_against_document
            reconcile_against_document(lst)

    def validate_multiple_billing(self, ref_dt, item_ref_dn, based_on, parentfield):
        from erpnext.controllers.status_updater import get_tolerance_for
        item_tolerance = {}
        global_tolerance = None

        for item in self.get("items"):
            if item.get(item_ref_dn):
                ref_amt = flt(frappe.db.get_value(ref_dt + " Item",
                    item.get(item_ref_dn), based_on), self.precision(based_on, item))
                if not ref_amt:
                    frappe.msgprint(_("Warning: System will not check overbilling since amount for Item {0} in {1} is zero").format(item.item_code, ref_dt))
                else:
                    already_billed = frappe.db.sql("""select sum(%s) from `tab%s`
                        where %s=%s and docstatus=1 and parent != %s""" %
                        (based_on, self.doctype + " Item", item_ref_dn, '%s', '%s'),
                        (item.get(item_ref_dn), self.name))[0][0]

                    total_billed_amt = flt(flt(already_billed) + flt(item.get(based_on)),
                        self.precision(based_on, item))

                    tolerance, item_tolerance, global_tolerance = get_tolerance_for(item.item_code,
                        item_tolerance, global_tolerance)

                    max_allowed_amt = flt(ref_amt * (100 + tolerance) / 100)

                    if total_billed_amt - max_allowed_amt > 0.01:
                        frappe.throw(_("Cannot overbill for Item {0} in row {1} more than {2}. To allow overbilling, please set in Stock Settings").format(item.item_code, item.idx, max_allowed_amt))

    def get_company_default(self, fieldname):
        from erpnext.accounts.utils import get_company_default
        return get_company_default(self.company, fieldname)

    def get_stock_items(self):
        stock_items = []
        item_codes = list(set(item.item_code for item in self.get("items")))
        if item_codes:
            stock_items = [r[0] for r in frappe.db.sql("""select name
                from `tabItem` where name in (%s) and is_stock_item=1""" % \
                (", ".join((["%s"]*len(item_codes))),), item_codes)]

        return stock_items

    def set_total_advance_paid(self):
        if self.doctype == "Sales Order":
            dr_or_cr = "credit_in_account_currency"
            party = self.customer
        else:
            dr_or_cr = "debit_in_account_currency"
            party = self.supplier

        advance = frappe.db.sql("""
            select
                account_currency, sum({dr_or_cr}) as amount
            from
                `tabGL Entry`
            where
                against_voucher_type = %s and against_voucher = %s and party=%s
                and docstatus = 1
        """.format(dr_or_cr=dr_or_cr), (self.doctype, self.name, party), as_dict=1)

        if advance:
            advance = advance[0]
            advance_paid = flt(advance.amount, self.precision("advance_paid"))
            formatted_advance_paid = fmt_money(advance_paid, precision=self.precision("advance_paid"),
                currency=advance.account_currency)

            frappe.db.set_value(self.doctype, self.name, "party_account_currency",
                advance.account_currency)

            if advance.account_currency == self.currency:
                order_total = self.grand_total
                formatted_order_total = fmt_money(order_total, precision=self.precision("grand_total"),
                    currency=advance.account_currency)
            else:
                order_total = self.base_grand_total
                formatted_order_total = fmt_money(order_total, precision=self.precision("base_grand_total"),
                    currency=advance.account_currency)

            if self.currency == self.company_currency and advance_paid > order_total:
                frappe.throw(_("Total advance ({0}) against Order {1} cannot be greater than the Grand Total ({2})")
                    .format(formatted_advance_paid, self.name, formatted_order_total))

            frappe.db.set_value(self.doctype, self.name, "advance_paid", advance_paid)

    @property
    def company_abbr(self):
        if not hasattr(self, "_abbr"):
            self._abbr = frappe.db.get_value("Company", self.company, "abbr")

        return self._abbr

    def validate_party(self):
        party_type, party = self.get_party()
        validate_party_frozen_disabled(party_type, party)

    def get_party(self):
        party_type = None
        if self.doctype in ("Opportunity", "Quotation", "Sales Order", "Delivery Note", "Sales Invoice"):
            party_type = 'Customer'

        elif self.doctype in ("Supplier Quotation", "Purchase Order", "Purchase Receipt", "Purchase Invoice"):
            party_type = 'Supplier'

        elif self.meta.get_field("customer"):
            party_type = "Customer"

        elif self.meta.get_field("supplier"):
            party_type = "Supplier"

        party = self.get(party_type.lower()) if party_type else None

        return party_type, party

    def validate_currency(self):
        if self.get("currency"):
            party_type, party = self.get_party()
            if party_type and party:
                party_account_currency = get_party_account_currency(party_type, party, self.company)

                if (party_account_currency
                    and party_account_currency != self.company_currency
                    and self.currency != party_account_currency):

                    frappe.throw(_("Accounting Entry for {0}: {1} can only be made in currency: {2}")
                        .format(party_type, party, party_account_currency), InvalidCurrency)

                # Note: not validating with gle account because we don't have the account
                # at quotation / sales order level and we shouldn't stop someone
                # from creating a sales invoice if sales order is already created

    def validate_fixed_asset(self):
        for d in self.get("items"):
            if d.is_fixed_asset:
                if d.qty > 1:
                    frappe.throw(_("Row #{0}: Qty must be 1, as item is a fixed asset. Please use separate row for multiple qty.").format(d.idx))

                if d.meta.get_field("asset"):
                    if not d.asset:
                        frappe.throw(_("Row #{0}: Asset is mandatory for fixed asset purchase/sale")
                            .format(d.idx))
                    else:
                        asset = frappe.get_doc("Asset", d.asset)

                        if asset.company != self.company:
                            frappe.throw(_("Row #{0}: Asset {1} does not belong to company {2}")
                                .format(d.idx, d.asset, self.company))

                        elif asset.item_code != d.item_code:
                            frappe.throw(_("Row #{0}: Asset {1} does not linked to Item {2}")
                                .format(d.idx, d.asset, d.item_code))

                        elif asset.docstatus != 1:
                            frappe.throw(_("Row #{0}: Asset {1} must be submitted").format(d.idx, d.asset))

                        elif self.doctype == "Purchase Invoice":
                            if asset.status != "Submitted":
                                frappe.throw(_("Row #{0}: Asset {1} is already {2}")
                                    .format(d.idx, d.asset, asset.status))
                            elif getdate(asset.purchase_date) != getdate(self.posting_date):
                                frappe.throw(_("Row #{0}: Posting Date must be same as purchase date {1} of asset {2}").format(d.idx, asset.purchase_date, d.asset))
                            elif asset.is_existing_asset:
                                frappe.throw(_("Row #{0}: Purchase Invoice cannot be made against an existing asset {1}").format(d.idx, d.asset))

                        elif self.docstatus=="Sales Invoice" and self.docstatus == 1:
                            if self.update_stock:
                                frappe.throw(_("'Update Stock' cannot be checked for fixed asset sale"))

                            elif asset.status in ("Scrapped", "Cancelled", "Sold"):
                                frappe.throw(_("Row #{0}: Asset {1} cannot be submitted, it is already {2}")
                                    .format(d.idx, d.asset, asset.status))
>>>>>>> 4a0c8400

@frappe.whitelist()
def get_tax_rate(account_head):
    return frappe.db.get_value("Account", account_head, ["tax_rate", "account_name"], as_dict=True)

@frappe.whitelist()
def get_default_taxes_and_charges(master_doctype):
    default_tax = frappe.db.get_value(master_doctype, {"is_default": 1})
    return get_taxes_and_charges(master_doctype, default_tax)

@frappe.whitelist()
def get_taxes_and_charges(master_doctype, master_name):
    if not master_name:
        return
    from frappe.model import default_fields
    tax_master = frappe.get_doc(master_doctype, master_name)

    taxes_and_charges = []
    for i, tax in enumerate(tax_master.get("taxes")):
        tax = tax.as_dict()

        for fieldname in default_fields:
            if fieldname in tax:
                del tax[fieldname]

        taxes_and_charges.append(tax)

    return taxes_and_charges

def validate_conversion_rate(currency, conversion_rate, conversion_rate_label, company):
    """common validation for currency and price list currency"""

    company_currency = frappe.db.get_value("Company", company, "default_currency", cache=True)

    if not conversion_rate:
        throw(_("{0} is mandatory. Maybe Currency Exchange record is not created for {1} to {2}.").format(
            conversion_rate_label, currency, company_currency))

def validate_taxes_and_charges(tax):
    if tax.charge_type in ['Actual', 'On Net Total'] and tax.row_id:
        frappe.throw(_("Can refer row only if the charge type is 'On Previous Row Amount' or 'Previous Row Total'"))
    elif tax.charge_type in ['On Previous Row Amount', 'On Previous Row Total']:
        if cint(tax.idx) == 1:
            frappe.throw(_("Cannot select charge type as 'On Previous Row Amount' or 'On Previous Row Total' for first row"))
        elif not tax.row_id:
            frappe.throw(_("Please specify a valid Row ID for row {0} in table {1}".format(tax.idx, _(tax.doctype))))
        elif tax.row_id and cint(tax.row_id) >= cint(tax.idx):
            frappe.throw(_("Cannot refer row number greater than or equal to current row number for this Charge type"))

    if tax.charge_type == "Actual":
        tax.rate = None

def validate_inclusive_tax(tax, doc):
    def _on_previous_row_error(row_range):
        throw(_("To include tax in row {0} in Item rate, taxes in rows {1} must also be included").format(tax.idx,
            row_range))

    if cint(getattr(tax, "included_in_print_rate", None)):
        if tax.charge_type == "Actual":
            # inclusive tax cannot be of type Actual
            throw(_("Charge of type 'Actual' in row {0} cannot be included in Item Rate").format(tax.idx))
        elif tax.charge_type == "On Previous Row Amount" and \
                not cint(doc.get("taxes")[cint(tax.row_id) - 1].included_in_print_rate):
            # referred row should also be inclusive
            _on_previous_row_error(tax.row_id)
        elif tax.charge_type == "On Previous Row Total" and \
                not all([cint(t.included_in_print_rate) for t in doc.get("taxes")[:cint(tax.row_id) - 1]]):
            # all rows about the reffered tax should be inclusive
            _on_previous_row_error("1 - %d" % (tax.row_id,))
        elif tax.get("category") == "Valuation":
            frappe.throw(_("Valuation type charges can not marked as Inclusive"))

def set_balance_in_account_currency(gl_dict, account_currency=None, conversion_rate=None, company_currency=None):
    if (not conversion_rate) and (account_currency!=company_currency):
            frappe.throw(_("Account: {0} with currency: {1} can not be selected")
                .format(gl_dict.account, account_currency))

    gl_dict["account_currency"] = company_currency if account_currency==company_currency \
        else account_currency

    # set debit/credit in account currency if not provided
    if flt(gl_dict.debit) and not flt(gl_dict.debit_in_account_currency):
        gl_dict.debit_in_account_currency = gl_dict.debit if account_currency==company_currency \
            else flt(gl_dict.debit / conversion_rate, 2)

    if flt(gl_dict.credit) and not flt(gl_dict.credit_in_account_currency):
        gl_dict.credit_in_account_currency = gl_dict.credit if account_currency==company_currency \
            else flt(gl_dict.credit / conversion_rate, 2)


def get_advance_journal_entries(party_type, party, party_account, amount_field,
        order_doctype, order_list, include_unallocated=True):

    dr_or_cr = "credit_in_account_currency" if party_type=="Customer" else "debit_in_account_currency"

    conditions = []
    if include_unallocated:
        conditions.append("ifnull(t2.reference_name, '')=''")

    if order_list:
        order_condition = ', '.join(['%s'] * len(order_list))
        conditions.append(" (t2.reference_type = '{0}' and ifnull(t2.reference_name, '') in ({1}))"\
            .format(order_doctype, order_condition))

    reference_condition = " and (" + " or ".join(conditions) + ")" if conditions else ""
    
    journal_entries = frappe.db.sql("""
        select
            "Journal Entry" as reference_type, t1.name as reference_name,
            t1.remark as remarks, t2.{0} as amount, t2.name as reference_row,
            t2.reference_name as against_order
        from
            `tabJournal Entry` t1, `tabJournal Entry Account` t2
        where
            t1.name = t2.parent and t2.account = %s
            and t2.party_type = %s and t2.party = %s
            and t2.is_advance = 'Yes' and t1.docstatus = 1
            and {1} > 0 {2}
        order by t1.posting_date""".format(amount_field, dr_or_cr, reference_condition),
        [party_account, party_type, party] + order_list, as_dict=1)

    return list(journal_entries)

def get_advance_payment_entries(party_type, party, party_account,
<<<<<<< HEAD
		order_doctype, order_list=None, include_unallocated=True, against_all_orders=False):
	party_account_field = "paid_from" if party_type == "Customer" else "paid_to"
	payment_type = "Receive" if party_type == "Customer" else "Pay"
	payment_entries_against_order, unallocated_payment_entries = [], []

	if order_list or against_all_orders:
		if order_list:
			reference_condition = " and t2.reference_name in ({0})"\
				.format(', '.join(['%s'] * len(order_list)))
		else:
			reference_condition = ""
			order_list = []

		payment_entries_against_order = frappe.db.sql("""
			select
				"Payment Entry" as reference_type, t1.name as reference_name,
				t1.remarks, t2.allocated_amount as amount, t2.name as reference_row,
				t2.reference_name as against_order, t1.posting_date
			from `tabPayment Entry` t1, `tabPayment Entry Reference` t2
			where
				t1.name = t2.parent and t1.{0} = %s and t1.payment_type = %s
				and t1.party_type = %s and t1.party = %s and t1.docstatus = 1
				and t2.reference_doctype = %s {1}
		""".format(party_account_field, reference_condition),
		[party_account, payment_type, party_type, party, order_doctype] + order_list, as_dict=1)

	if include_unallocated:
		unallocated_payment_entries = frappe.db.sql("""
				select "Payment Entry" as reference_type, name as reference_name,
				remarks, unallocated_amount as amount
				from `tabPayment Entry`
				where
					{0} = %s and party_type = %s and party = %s and payment_type = %s
					and docstatus = 1 and unallocated_amount > 0
			""".format(party_account_field), (party_account, party_type, party, payment_type), as_dict=1)

	return list(payment_entries_against_order) + list(unallocated_payment_entries)

def update_invoice_status():
	# Daily update the status of the invoices

	frappe.db.sql(""" update `tabSales Invoice` set status = 'Overdue' 
		where due_date < CURDATE() and docstatus = 1 and outstanding_amount > 0""")

	frappe.db.sql(""" update `tabPurchase Invoice` set status = 'Overdue' 
		where due_date < CURDATE() and docstatus = 1 and outstanding_amount > 0""")
=======
        order_doctype, order_list=None, include_unallocated=True, against_all_orders=False):
    party_account_field = "paid_from" if party_type == "Customer" else "paid_to"
    payment_type = "Receive" if party_type == "Customer" else "Pay"
    payment_entries_against_order, unallocated_payment_entries = [], []

    if order_list or against_all_orders:
        if order_list:
            reference_condition = " and t2.reference_name in ({0})"\
                .format(', '.join(['%s'] * len(order_list)))
        else:
            reference_condition = ""
            order_list = []

        payment_entries_against_order = frappe.db.sql("""
            select
                "Payment Entry" as reference_type, t1.name as reference_name,
                t1.remarks, t2.allocated_amount as amount, t2.name as reference_row,
                t2.reference_name as against_order, t1.posting_date
            from `tabPayment Entry` t1, `tabPayment Entry Reference` t2
            where
                t1.name = t2.parent and t1.{0} = %s and t1.payment_type = %s
                and t1.party_type = %s and t1.party = %s and t1.docstatus = 1
                and t2.reference_doctype = %s {1}
        """.format(party_account_field, reference_condition),
        [party_account, payment_type, party_type, party, order_doctype] + order_list, as_dict=1)

    if include_unallocated:
        unallocated_payment_entries = frappe.db.sql("""
                select "Payment Entry" as reference_type, name as reference_name,
                remarks, unallocated_amount as amount
                from `tabPayment Entry`
                where
                    {0} = %s and party_type = %s and party = %s and payment_type = %s
                    and docstatus = 1 and unallocated_amount > 0
            """.format(party_account_field), (party_account, party_type, party, payment_type), as_dict=1)

    return list(payment_entries_against_order) + list(unallocated_payment_entries)
>>>>>>> 4a0c8400
<|MERGE_RESOLUTION|>--- conflicted
+++ resolved
@@ -16,7 +16,6 @@
 force_item_fields = ("item_group", "barcode", "brand", "stock_uom")
 
 class AccountsController(TransactionBase):
-<<<<<<< HEAD
 	def __init__(self, arg1, arg2=None):
 		super(AccountsController, self).__init__(arg1, arg2)
 
@@ -128,6 +127,11 @@
 			validate_due_date(self.posting_date, self.due_date, "Supplier", self.supplier, self.company)
 
 	def set_price_list_currency(self, buying_or_selling):
+		if self.meta.get_field("posting_date"):
+			translation_date = self.posting_date
+		else:
+			translation_date = self.transaction_date
+		 
 		if self.meta.get_field("currency"):
 			# price list part
 			fieldname = "selling_price_list" if buying_or_selling.lower() == "selling" \
@@ -140,7 +144,7 @@
 					self.plc_conversion_rate = 1.0
 
 				elif not self.plc_conversion_rate:
-					self.plc_conversion_rate = get_exchange_rate(
+					self.plc_conversion_rate = get_exchange_rate(translation_date, 
 						self.price_list_currency, self.company_currency)
 
 			# currency
@@ -150,7 +154,7 @@
 			elif self.currency == self.company_currency:
 				self.conversion_rate = 1.0
 			elif not self.conversion_rate:
-				self.conversion_rate = get_exchange_rate(self.currency,
+				self.conversion_rate = get_exchange_rate(translation_date, self.currency,
 					self.company_currency)
 
 	def set_missing_item_details(self, for_validate=False):
@@ -603,560 +607,6 @@
 		for item in duplicate_list:
 			self.remove(item)
 
-=======
-    def __init__(self, arg1, arg2=None):
-        super(AccountsController, self).__init__(arg1, arg2)
-
-    @property
-    def company_currency(self):
-        if not hasattr(self, "__company_currency"):
-            self.__company_currency = get_company_currency(self.company)
-
-        return self.__company_currency
-
-    def validate(self):
-        if self.get("_action") and self._action != "update_after_submit":
-            self.set_missing_values(for_validate=True)
-        self.validate_date_with_fiscal_year()
-
-        if self.meta.get_field("currency"):
-            self.calculate_taxes_and_totals()
-
-            if not self.meta.get_field("is_return") or not self.is_return:
-                self.validate_value("base_grand_total", ">=", 0)
-
-            validate_return(self)
-            self.set_total_in_words()
-
-        if self.doctype in ("Sales Invoice", "Purchase Invoice") and not self.is_return:
-            self.validate_due_date()
-            self.validate_advance_entries()
-
-        if self.meta.get_field("taxes_and_charges"):
-            self.validate_enabled_taxes_and_charges()
-
-        self.validate_party()
-        self.validate_currency()
-
-        if self.meta.get_field("is_recurring"):
-            if self.amended_from and self.recurring_id:
-                self.recurring_id = None
-            if not self.get("__islocal"):
-                validate_recurring_document(self)
-                convert_to_recurring(self, self.get("posting_date") or self.get("transaction_date"))
-
-        if self.doctype == 'Purchase Invoice':
-            self.validate_paid_amount()
-
-    def validate_paid_amount(self):
-        if hasattr(self, "is_pos") or hasattr(self, "is_paid"):
-            is_paid = self.get("is_pos") or self.get("is_paid")
-            if cint(is_paid) == 1:
-                if flt(self.paid_amount) == 0 and flt(self.outstanding_amount) > 0:
-                    if self.cash_bank_account:
-                        self.paid_amount = flt(flt(self.grand_total) - flt(self.write_off_amount),
-                            self.precision("paid_amount"))
-                        self.base_paid_amount = flt(self.paid_amount * self.conversion_rate, self.precision("base_paid_amount"))
-                    else:
-                        # show message that the amount is not paid
-                        self.paid_amount = 0
-                        frappe.throw(_("Note: Payment Entry will not be created since 'Cash or Bank Account' was not specified"))
-            else:
-                frappe.db.set(self,'paid_amount',0)
-
-    def on_update_after_submit(self):
-        if self.meta.get_field("is_recurring"):
-            validate_recurring_document(self)
-            convert_to_recurring(self, self.get("posting_date") or self.get("transaction_date"))
-
-    def set_missing_values(self, for_validate=False):
-        if frappe.flags.in_test:
-            for fieldname in ["posting_date","transaction_date"]:
-                if self.meta.get_field(fieldname) and not self.get(fieldname):
-                    self.set(fieldname, today())
-                    break
-
-    def calculate_taxes_and_totals(self):
-        from erpnext.controllers.taxes_and_totals import calculate_taxes_and_totals
-        calculate_taxes_and_totals(self)
-
-        if self.doctype in ["Quotation", "Sales Order", "Delivery Note", "Sales Invoice"]:
-            self.calculate_commission()
-            self.calculate_contribution()
-
-    def validate_date_with_fiscal_year(self):
-        if self.meta.get_field("fiscal_year") :
-            date_field = ""
-            if self.meta.get_field("posting_date"):
-                date_field = "posting_date"
-            elif self.meta.get_field("transaction_date"):
-                date_field = "transaction_date"
-
-            if date_field and self.get(date_field):
-                validate_fiscal_year(self.get(date_field), self.fiscal_year,
-                    self.meta.get_label(date_field), self)
-
-    def validate_due_date(self):
-        from erpnext.accounts.party import validate_due_date
-        if self.doctype == "Sales Invoice":
-            if not self.due_date:
-                frappe.throw(_("Due Date is mandatory"))
-
-            validate_due_date(self.posting_date, self.due_date, "Customer", self.customer, self.company)
-        elif self.doctype == "Purchase Invoice":
-            validate_due_date(self.posting_date, self.due_date, "Supplier", self.supplier, self.company)
-
-    def set_price_list_currency(self, buying_or_selling):
-        # manqala 19/09/2016: for PO and SO the translation date for exchange rate conversions is transaction_date. For everything else it is posting_date
-        if self.meta.get_field("posting_date"):
-            translation_date = self.posting_date
-        else:
-            translation_date = self.transaction_date
-        # end manqala
-            
-        if self.meta.get_field("currency"):
-            # price list part
-            fieldname = "selling_price_list" if buying_or_selling.lower() == "selling" \
-                else "buying_price_list"
-            if self.meta.get_field(fieldname) and self.get(fieldname):
-                self.price_list_currency = frappe.db.get_value("Price List",
-                    self.get(fieldname), "currency")
-
-                if self.price_list_currency == self.company_currency:
-                    self.plc_conversion_rate = 1.0
-
-                elif not self.plc_conversion_rate:
-                    # manqala 19/09/16: using the transaction date on the PO or SO as the basis for getting the exchange rate
-                    self.plc_conversion_rate = get_exchange_rate(
-                        translation_date, self.price_list_currency, self.company_currency)
-
-            # currency
-            if not self.currency:
-                self.currency = self.price_list_currency
-                self.conversion_rate = self.plc_conversion_rate
-            elif self.currency == self.company_currency:
-                self.conversion_rate = 1.0
-            elif not self.conversion_rate:
-                # manqala 19/09/2016: added transaction date to arguments for get_exchange_rate
-                self.conversion_rate = get_exchange_rate(translation_date, self.currency,
-                    self.company_currency)
-                # end manqala
-
-    def set_missing_item_details(self):
-        """set missing item values"""
-        from erpnext.stock.get_item_details import get_item_details
-
-        if hasattr(self, "items"):
-            parent_dict = {}
-            for fieldname in self.meta.get_valid_columns():
-                parent_dict[fieldname] = self.get(fieldname)
-
-            if self.doctype in ["Quotation", "Sales Order", "Delivery Note", "Sales Invoice"]:
-                document_type = "{} Item".format(self.doctype)
-                parent_dict.update({"document_type": document_type})
-
-            for item in self.get("items"):
-                if item.get("item_code"):
-                    args = parent_dict.copy()
-                    args.update(item.as_dict())
-
-                    args["doctype"] = self.doctype
-                    args["name"] = self.name
-
-                    if not args.get("transaction_date"):
-                        args["transaction_date"] = args.get("posting_date")
-
-                    if self.get("is_subcontracted"):
-                        args["is_subcontracted"] = self.is_subcontracted
-
-                    ret = get_item_details(args)
-
-
-                    for fieldname, value in ret.items():
-                        if item.meta.get_field(fieldname) and value is not None:
-                            if (item.get(fieldname) is None or fieldname in force_item_fields):
-                                item.set(fieldname, value)
-
-                            elif fieldname == "cost_center" and not item.get("cost_center"):
-                                item.set(fieldname, value)
-
-                            elif fieldname == "conversion_factor" and not item.get("conversion_factor"):
-                                item.set(fieldname, value)
-
-                    if ret.get("pricing_rule"):
-                        # if user changed the discount percentage then set user's discount percentage ?
-                        item.set("discount_percentage", ret.get("discount_percentage"))
-                        if ret.get("pricing_rule_for") == "Price":
-                            item.set("pricing_list_rate", ret.get("pricing_list_rate"))
-
-                        if item.price_list_rate:
-                            item.rate = flt(item.price_list_rate *
-                                (1.0 - (flt(item.discount_percentage) / 100.0)), item.precision("rate"))
-
-            if self.doctype == "Purchase Invoice":
-                self.set_expense_account()
-
-    def set_taxes(self):
-        if not self.meta.get_field("taxes"):
-            return
-
-        tax_master_doctype = self.meta.get_field("taxes_and_charges").options
-
-        if not self.get("taxes"):
-            if not self.get("taxes_and_charges"):
-                # get the default tax master
-                self.set("taxes_and_charges", frappe.db.get_value(tax_master_doctype, {"is_default": 1}))
-
-            self.append_taxes_from_master(tax_master_doctype)
-
-    def append_taxes_from_master(self, tax_master_doctype=None):
-        if self.get("taxes_and_charges"):
-            if not tax_master_doctype:
-                tax_master_doctype = self.meta.get_field("taxes_and_charges").options
-
-            self.extend("taxes", get_taxes_and_charges(tax_master_doctype, self.get("taxes_and_charges")))
-
-    def set_other_charges(self):
-        self.set("taxes", [])
-        self.set_taxes()
-
-    def validate_enabled_taxes_and_charges(self):
-        taxes_and_charges_doctype = self.meta.get_options("taxes_and_charges")
-        if frappe.db.get_value(taxes_and_charges_doctype, self.taxes_and_charges, "disabled"):
-            frappe.throw(_("{0} '{1}' is disabled").format(taxes_and_charges_doctype, self.taxes_and_charges))
-
-    def get_gl_dict(self, args, account_currency=None):
-        """this method populates the common properties of a gl entry record"""
-
-        fiscal_years = get_fiscal_years(self.posting_date, company=self.company)
-        if len(fiscal_years) > 1:
-            frappe.throw(_("Multiple fiscal years exist for the date {0}. Please set company in Fiscal Year").format(formatdate(self.posting_date)))
-        else:
-            fiscal_year = fiscal_years[0][0]
-
-        gl_dict = frappe._dict({
-            'company': self.company,
-            'posting_date': self.posting_date,
-            'fiscal_year': fiscal_year,
-            'voucher_type': self.doctype,
-            'voucher_no': self.name,
-            'remarks': self.get("remarks"),
-            'debit': 0,
-            'credit': 0,
-            'debit_in_account_currency': 0,
-            'credit_in_account_currency': 0,
-            'is_opening': self.get("is_opening") or "No",
-            'party_type': None,
-            'party': None,
-            'project': self.get("project")
-        })
-        gl_dict.update(args)
-
-        if not account_currency:
-            account_currency = get_account_currency(gl_dict.account)
-
-        if self.doctype not in ["Journal Entry", "Period Closing Voucher", "Payment Entry"]:
-            self.validate_account_currency(gl_dict.account, account_currency)
-            set_balance_in_account_currency(gl_dict, account_currency, self.get("conversion_rate"), self.company_currency)
-
-        return gl_dict
-
-    def validate_account_currency(self, account, account_currency=None):
-        valid_currency = [self.company_currency]
-        if self.get("currency") and self.currency != self.company_currency:
-            valid_currency.append(self.currency)
-
-        if account_currency not in valid_currency:
-            frappe.throw(_("Account {0} is invalid. Account Currency must be {1}")
-                .format(account, _(" or ").join(valid_currency)))
-
-    def clear_unallocated_advances(self, childtype, parentfield):
-        self.set(parentfield, self.get(parentfield, {"allocated_amount": ["not in", [0, None, ""]]}))
-
-        frappe.db.sql("""delete from `tab%s` where parentfield=%s and parent = %s
-            and allocated_amount = 0""" % (childtype, '%s', '%s'), (parentfield, self.name))
-
-    def set_advances(self):
-        """Returns list of advances against Account, Party, Reference"""
-
-        res = self.get_advance_entries()
-
-        self.set("advances", [])
-        for d in res:
-            self.append("advances", {
-                "doctype": self.doctype + " Advance",
-                "reference_type": d.reference_type,
-                "reference_name": d.reference_name,
-                "reference_row": d.reference_row,
-                "remarks": d.remarks,
-                "advance_amount": flt(d.amount),
-                "allocated_amount": flt(d.amount) if d.against_order else 0
-            })
-
-    def get_advance_entries(self, include_unallocated=True):
-        if self.doctype == "Sales Invoice":
-            party_account = self.debit_to
-            party_type = "Customer"
-            party = self.customer
-            amount_field = "credit_in_account_currency"
-            order_field = "sales_order"
-            order_doctype = "Sales Order"
-        else:
-            party_account = self.credit_to
-            party_type = "Supplier"
-            party = self.supplier
-            amount_field = "debit_in_account_currency"
-            order_field = "purchase_order"
-            order_doctype = "Purchase Order"
-
-        order_list = list(set([d.get(order_field)
-            for d in self.get("items") if d.get(order_field)]))
-
-        journal_entries = get_advance_journal_entries(party_type, party, party_account,
-            amount_field, order_doctype, order_list, include_unallocated)
-
-        payment_entries = get_advance_payment_entries(party_type, party, party_account,
-            order_doctype, order_list, include_unallocated)
-
-        res = journal_entries + payment_entries
-
-        return res
-
-    def validate_advance_entries(self):
-        order_field = "sales_order" if self.doctype == "Sales Invoice" else "purchase_order"
-        order_list = list(set([d.get(order_field)
-            for d in self.get("items") if d.get(order_field)]))
-
-        if not order_list: return
-
-        advance_entries = self.get_advance_entries(include_unallocated=False)
-
-        if advance_entries:
-            advance_entries_against_si = [d.reference_name for d in self.get("advances")]
-            for d in advance_entries:
-                if not advance_entries_against_si or d.reference_name not in advance_entries_against_si:
-                    frappe.msgprint(_("Payment Entry {0} is linked against Order {1}, check if it should be pulled as advance in this invoice.")
-                        .format(d.reference_name, d.against_order))
-
-    def update_against_document_in_jv(self):
-        """
-            Links invoice and advance voucher:
-                1. cancel advance voucher
-                2. split into multiple rows if partially adjusted, assign against voucher
-                3. submit advance voucher
-        """
-
-        if self.doctype == "Sales Invoice":
-            party_type = "Customer"
-            party = self.customer
-            party_account = self.debit_to
-            dr_or_cr = "credit_in_account_currency"
-        else:
-            party_type = "Supplier"
-            party = self.supplier
-            party_account = self.credit_to
-            dr_or_cr = "debit_in_account_currency"
-
-        lst = []
-        for d in self.get('advances'):
-            if flt(d.allocated_amount) > 0:
-                args = frappe._dict({
-                    'voucher_type': d.reference_type,
-                    'voucher_no' : d.reference_name,
-                    'voucher_detail_no' : d.reference_row,
-                    'against_voucher_type' : self.doctype,
-                    'against_voucher'  : self.name,
-                    'account' : party_account,
-                    'party_type': party_type,
-                    'party': party,
-                    'is_advance' : 'Yes',
-                    'dr_or_cr' : dr_or_cr,
-                    'unadjusted_amount' : flt(d.advance_amount),
-                    'allocated_amount' : flt(d.allocated_amount),
-                    'exchange_rate': (self.conversion_rate
-                        if self.party_account_currency != self.company_currency else 1),
-                    'grand_total': (self.base_grand_total
-                        if self.party_account_currency==self.company_currency else self.grand_total),
-                    'outstanding_amount': self.outstanding_amount
-                })
-                lst.append(args)
-
-        if lst:
-            from erpnext.accounts.utils import reconcile_against_document
-            reconcile_against_document(lst)
-
-    def validate_multiple_billing(self, ref_dt, item_ref_dn, based_on, parentfield):
-        from erpnext.controllers.status_updater import get_tolerance_for
-        item_tolerance = {}
-        global_tolerance = None
-
-        for item in self.get("items"):
-            if item.get(item_ref_dn):
-                ref_amt = flt(frappe.db.get_value(ref_dt + " Item",
-                    item.get(item_ref_dn), based_on), self.precision(based_on, item))
-                if not ref_amt:
-                    frappe.msgprint(_("Warning: System will not check overbilling since amount for Item {0} in {1} is zero").format(item.item_code, ref_dt))
-                else:
-                    already_billed = frappe.db.sql("""select sum(%s) from `tab%s`
-                        where %s=%s and docstatus=1 and parent != %s""" %
-                        (based_on, self.doctype + " Item", item_ref_dn, '%s', '%s'),
-                        (item.get(item_ref_dn), self.name))[0][0]
-
-                    total_billed_amt = flt(flt(already_billed) + flt(item.get(based_on)),
-                        self.precision(based_on, item))
-
-                    tolerance, item_tolerance, global_tolerance = get_tolerance_for(item.item_code,
-                        item_tolerance, global_tolerance)
-
-                    max_allowed_amt = flt(ref_amt * (100 + tolerance) / 100)
-
-                    if total_billed_amt - max_allowed_amt > 0.01:
-                        frappe.throw(_("Cannot overbill for Item {0} in row {1} more than {2}. To allow overbilling, please set in Stock Settings").format(item.item_code, item.idx, max_allowed_amt))
-
-    def get_company_default(self, fieldname):
-        from erpnext.accounts.utils import get_company_default
-        return get_company_default(self.company, fieldname)
-
-    def get_stock_items(self):
-        stock_items = []
-        item_codes = list(set(item.item_code for item in self.get("items")))
-        if item_codes:
-            stock_items = [r[0] for r in frappe.db.sql("""select name
-                from `tabItem` where name in (%s) and is_stock_item=1""" % \
-                (", ".join((["%s"]*len(item_codes))),), item_codes)]
-
-        return stock_items
-
-    def set_total_advance_paid(self):
-        if self.doctype == "Sales Order":
-            dr_or_cr = "credit_in_account_currency"
-            party = self.customer
-        else:
-            dr_or_cr = "debit_in_account_currency"
-            party = self.supplier
-
-        advance = frappe.db.sql("""
-            select
-                account_currency, sum({dr_or_cr}) as amount
-            from
-                `tabGL Entry`
-            where
-                against_voucher_type = %s and against_voucher = %s and party=%s
-                and docstatus = 1
-        """.format(dr_or_cr=dr_or_cr), (self.doctype, self.name, party), as_dict=1)
-
-        if advance:
-            advance = advance[0]
-            advance_paid = flt(advance.amount, self.precision("advance_paid"))
-            formatted_advance_paid = fmt_money(advance_paid, precision=self.precision("advance_paid"),
-                currency=advance.account_currency)
-
-            frappe.db.set_value(self.doctype, self.name, "party_account_currency",
-                advance.account_currency)
-
-            if advance.account_currency == self.currency:
-                order_total = self.grand_total
-                formatted_order_total = fmt_money(order_total, precision=self.precision("grand_total"),
-                    currency=advance.account_currency)
-            else:
-                order_total = self.base_grand_total
-                formatted_order_total = fmt_money(order_total, precision=self.precision("base_grand_total"),
-                    currency=advance.account_currency)
-
-            if self.currency == self.company_currency and advance_paid > order_total:
-                frappe.throw(_("Total advance ({0}) against Order {1} cannot be greater than the Grand Total ({2})")
-                    .format(formatted_advance_paid, self.name, formatted_order_total))
-
-            frappe.db.set_value(self.doctype, self.name, "advance_paid", advance_paid)
-
-    @property
-    def company_abbr(self):
-        if not hasattr(self, "_abbr"):
-            self._abbr = frappe.db.get_value("Company", self.company, "abbr")
-
-        return self._abbr
-
-    def validate_party(self):
-        party_type, party = self.get_party()
-        validate_party_frozen_disabled(party_type, party)
-
-    def get_party(self):
-        party_type = None
-        if self.doctype in ("Opportunity", "Quotation", "Sales Order", "Delivery Note", "Sales Invoice"):
-            party_type = 'Customer'
-
-        elif self.doctype in ("Supplier Quotation", "Purchase Order", "Purchase Receipt", "Purchase Invoice"):
-            party_type = 'Supplier'
-
-        elif self.meta.get_field("customer"):
-            party_type = "Customer"
-
-        elif self.meta.get_field("supplier"):
-            party_type = "Supplier"
-
-        party = self.get(party_type.lower()) if party_type else None
-
-        return party_type, party
-
-    def validate_currency(self):
-        if self.get("currency"):
-            party_type, party = self.get_party()
-            if party_type and party:
-                party_account_currency = get_party_account_currency(party_type, party, self.company)
-
-                if (party_account_currency
-                    and party_account_currency != self.company_currency
-                    and self.currency != party_account_currency):
-
-                    frappe.throw(_("Accounting Entry for {0}: {1} can only be made in currency: {2}")
-                        .format(party_type, party, party_account_currency), InvalidCurrency)
-
-                # Note: not validating with gle account because we don't have the account
-                # at quotation / sales order level and we shouldn't stop someone
-                # from creating a sales invoice if sales order is already created
-
-    def validate_fixed_asset(self):
-        for d in self.get("items"):
-            if d.is_fixed_asset:
-                if d.qty > 1:
-                    frappe.throw(_("Row #{0}: Qty must be 1, as item is a fixed asset. Please use separate row for multiple qty.").format(d.idx))
-
-                if d.meta.get_field("asset"):
-                    if not d.asset:
-                        frappe.throw(_("Row #{0}: Asset is mandatory for fixed asset purchase/sale")
-                            .format(d.idx))
-                    else:
-                        asset = frappe.get_doc("Asset", d.asset)
-
-                        if asset.company != self.company:
-                            frappe.throw(_("Row #{0}: Asset {1} does not belong to company {2}")
-                                .format(d.idx, d.asset, self.company))
-
-                        elif asset.item_code != d.item_code:
-                            frappe.throw(_("Row #{0}: Asset {1} does not linked to Item {2}")
-                                .format(d.idx, d.asset, d.item_code))
-
-                        elif asset.docstatus != 1:
-                            frappe.throw(_("Row #{0}: Asset {1} must be submitted").format(d.idx, d.asset))
-
-                        elif self.doctype == "Purchase Invoice":
-                            if asset.status != "Submitted":
-                                frappe.throw(_("Row #{0}: Asset {1} is already {2}")
-                                    .format(d.idx, d.asset, asset.status))
-                            elif getdate(asset.purchase_date) != getdate(self.posting_date):
-                                frappe.throw(_("Row #{0}: Posting Date must be same as purchase date {1} of asset {2}").format(d.idx, asset.purchase_date, d.asset))
-                            elif asset.is_existing_asset:
-                                frappe.throw(_("Row #{0}: Purchase Invoice cannot be made against an existing asset {1}").format(d.idx, d.asset))
-
-                        elif self.docstatus=="Sales Invoice" and self.docstatus == 1:
-                            if self.update_stock:
-                                frappe.throw(_("'Update Stock' cannot be checked for fixed asset sale"))
-
-                            elif asset.status in ("Scrapped", "Cancelled", "Sold"):
-                                frappe.throw(_("Row #{0}: Asset {1} cannot be submitted, it is already {2}")
-                                    .format(d.idx, d.asset, asset.status))
->>>>>>> 4a0c8400
-
 @frappe.whitelist()
 def get_tax_rate(account_head):
     return frappe.db.get_value("Account", account_head, ["tax_rate", "account_name"], as_dict=True)
@@ -1280,7 +730,6 @@
     return list(journal_entries)
 
 def get_advance_payment_entries(party_type, party, party_account,
-<<<<<<< HEAD
 		order_doctype, order_list=None, include_unallocated=True, against_all_orders=False):
 	party_account_field = "paid_from" if party_type == "Customer" else "paid_to"
 	payment_type = "Receive" if party_type == "Customer" else "Pay"
@@ -1326,43 +775,4 @@
 		where due_date < CURDATE() and docstatus = 1 and outstanding_amount > 0""")
 
 	frappe.db.sql(""" update `tabPurchase Invoice` set status = 'Overdue' 
-		where due_date < CURDATE() and docstatus = 1 and outstanding_amount > 0""")
-=======
-        order_doctype, order_list=None, include_unallocated=True, against_all_orders=False):
-    party_account_field = "paid_from" if party_type == "Customer" else "paid_to"
-    payment_type = "Receive" if party_type == "Customer" else "Pay"
-    payment_entries_against_order, unallocated_payment_entries = [], []
-
-    if order_list or against_all_orders:
-        if order_list:
-            reference_condition = " and t2.reference_name in ({0})"\
-                .format(', '.join(['%s'] * len(order_list)))
-        else:
-            reference_condition = ""
-            order_list = []
-
-        payment_entries_against_order = frappe.db.sql("""
-            select
-                "Payment Entry" as reference_type, t1.name as reference_name,
-                t1.remarks, t2.allocated_amount as amount, t2.name as reference_row,
-                t2.reference_name as against_order, t1.posting_date
-            from `tabPayment Entry` t1, `tabPayment Entry Reference` t2
-            where
-                t1.name = t2.parent and t1.{0} = %s and t1.payment_type = %s
-                and t1.party_type = %s and t1.party = %s and t1.docstatus = 1
-                and t2.reference_doctype = %s {1}
-        """.format(party_account_field, reference_condition),
-        [party_account, payment_type, party_type, party, order_doctype] + order_list, as_dict=1)
-
-    if include_unallocated:
-        unallocated_payment_entries = frappe.db.sql("""
-                select "Payment Entry" as reference_type, name as reference_name,
-                remarks, unallocated_amount as amount
-                from `tabPayment Entry`
-                where
-                    {0} = %s and party_type = %s and party = %s and payment_type = %s
-                    and docstatus = 1 and unallocated_amount > 0
-            """.format(party_account_field), (party_account, party_type, party, payment_type), as_dict=1)
-
-    return list(payment_entries_against_order) + list(unallocated_payment_entries)
->>>>>>> 4a0c8400
+		where due_date < CURDATE() and docstatus = 1 and outstanding_amount > 0""")