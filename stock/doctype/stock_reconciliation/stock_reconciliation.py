--- conflicted
+++ resolved
@@ -244,11 +244,7 @@
 			"voucher_type": self.doc.doctype,
 			"voucher_no": self.doc.name,
 			"company": self.doc.company,
-<<<<<<< HEAD
-=======
 			"stock_uom": webnotes.conn.get_value("Item", row.item_code, "stock_uom"),
-			"is_cancelled": "No",
->>>>>>> 80c76fa8
 			"voucher_detail_no": row.voucher_detail_no,
 			"fiscal_year": self.doc.fiscal_year,
 		})
