# Copyright (c) 2013, Web Notes Technologies Pvt. Ltd.
# License: GNU General Public License v3. See license.txt


from __future__ import unicode_literals
import unittest
import webnotes
import webnotes.defaults
from webnotes.utils import cint
from accounts.utils import get_stock_and_account_difference

class TestDeliveryNote(unittest.TestCase):
	def _insert_purchase_receipt(self):
		from stock.doctype.purchase_receipt.test_purchase_receipt import test_records as pr_test_records
		pr = webnotes.bean(copy=pr_test_records[0])
		pr.run_method("calculate_taxes_and_totals")
		pr.insert()
		pr.submit()
		
	def test_over_billing_against_dn(self):
		self._insert_purchase_receipt()
		
		from stock.doctype.delivery_note.delivery_note import make_sales_invoice
		self._insert_purchase_receipt()
		dn = webnotes.bean(copy=test_records[0]).insert()
		
		self.assertRaises(webnotes.ValidationError, make_sales_invoice, 
			dn.doc.name)

		dn = webnotes.bean("Delivery Note", dn.doc.name)
		dn.submit()
		si = make_sales_invoice(dn.doc.name)
		
		self.assertEquals(len(si), len(dn.doclist))
		
		# modify export_amount
		si[1].export_rate = 200
		self.assertRaises(webnotes.ValidationError, webnotes.bean(si).insert)
		
	
	def test_delivery_note_no_gl_entry(self):
		webnotes.conn.sql("""delete from `tabBin`""")
		webnotes.defaults.set_global_default("perpetual_accounting", 0)
		self.assertEqual(cint(webnotes.defaults.get_global_default("perpetual_accounting")), 0)
		
		self._insert_purchase_receipt()
		
		dn = webnotes.bean(copy=test_records[0])
		dn.insert()
		dn.submit()
		
		gl_entries = webnotes.conn.sql("""select account, debit, credit
			from `tabGL Entry` where voucher_type='Delivery Note' and voucher_no=%s
			order by account desc""", dn.doc.name, as_dict=1)
			
		self.assertTrue(not gl_entries)
		
	def atest_delivery_note_gl_entry(self):
		webnotes.conn.sql("""delete from `tabBin`""")
		webnotes.conn.sql("delete from `tabStock Ledger Entry`")
		webnotes.conn.sql("delete from `tabGL Entry`")
		
		webnotes.defaults.set_global_default("perpetual_accounting", 1)
		self.assertEqual(cint(webnotes.defaults.get_global_default("perpetual_accounting")), 1)
		
		self._insert_purchase_receipt()
		
		dn = webnotes.bean(copy=test_records[0])
		dn.doclist[1].expense_account = "Cost of Goods Sold - _TC"
		dn.doclist[1].cost_center = "Main - _TC"

		stock_in_hand_account = webnotes.conn.get_value("Warehouse", dn.doclist[1].warehouse, 
			"account")
		
		from accounts.utils import get_balance_on
		prev_bal = get_balance_on(stock_in_hand_account, dn.doc.posting_date)

		dn.insert()
		dn.submit()
		
		
		gl_entries = webnotes.conn.sql("""select account, debit, credit
			from `tabGL Entry` where voucher_type='Delivery Note' and voucher_no=%s
			order by account asc""", dn.doc.name, as_dict=1)
		self.assertTrue(gl_entries)
		
		expected_values = sorted([
			[stock_in_hand_account, 0.0, 375.0],
			["Cost of Goods Sold - _TC", 375.0, 0.0]
		])
		for i, gle in enumerate(gl_entries):
			self.assertEquals(expected_values[i][0], gle.account)
			self.assertEquals(expected_values[i][1], gle.debit)
			self.assertEquals(expected_values[i][2], gle.credit)
					
		# check stock in hand balance
		bal = get_balance_on(stock_in_hand_account, dn.doc.posting_date)
		self.assertEquals(bal, prev_bal - 375.0)
		
<<<<<<< HEAD
		self.assertFalse(get_stock_and_account_difference([dn.doclist[1].warehouse]))
		
		webnotes.defaults.set_global_default("perpetual_accounting", 0)
=======
		webnotes.defaults.set_global_default("auto_inventory_accounting", 0)
		
	def test_serialized(self):
		from stock.doctype.stock_entry.test_stock_entry import make_serialized_item
		from stock.doctype.stock_ledger_entry.stock_ledger_entry import get_serial_nos
		
		se = make_serialized_item()
		serial_nos = get_serial_nos(se.doclist[1].serial_no)
		
		dn = webnotes.bean(copy=test_records[0])
		dn.doclist[1].item_code = "_Test Serialized Item With Series"
		dn.doclist[1].qty = 1
		dn.doclist[1].serial_no = serial_nos[0]
		dn.insert()
		dn.submit()
		
		self.assertEquals(webnotes.conn.get_value("Serial No", serial_nos[0], "status"), "Delivered")
		self.assertFalse(webnotes.conn.get_value("Serial No", serial_nos[0], "warehouse"))
		self.assertEquals(webnotes.conn.get_value("Serial No", serial_nos[0], 
			"delivery_document_no"), dn.doc.name)
			
		return dn
			
	def test_serialized_cancel(self):
		from stock.doctype.stock_ledger_entry.stock_ledger_entry import get_serial_nos
		dn = self.test_serialized()
		dn.cancel()

		serial_nos = get_serial_nos(dn.doclist[1].serial_no)

		self.assertEquals(webnotes.conn.get_value("Serial No", serial_nos[0], "status"), "Available")
		self.assertEquals(webnotes.conn.get_value("Serial No", serial_nos[0], "warehouse"), "_Test Warehouse - _TC")
		self.assertFalse(webnotes.conn.get_value("Serial No", serial_nos[0], 
			"delivery_document_no"))

	def test_serialize_status(self):
		from stock.doctype.stock_ledger_entry.stock_ledger_entry import SerialNoStatusError, get_serial_nos
		from stock.doctype.stock_entry.test_stock_entry import make_serialized_item
		
		se = make_serialized_item()
		serial_nos = get_serial_nos(se.doclist[1].serial_no)
		
		sr = webnotes.bean("Serial No", serial_nos[0])
		sr.doc.status = "Not Available"
		sr.save()
		
		dn = webnotes.bean(copy=test_records[0])
		dn.doclist[1].item_code = "_Test Serialized Item With Series"
		dn.doclist[1].qty = 1
		dn.doclist[1].serial_no = serial_nos[0]
		dn.insert()

		self.assertRaises(SerialNoStatusError, dn.submit)

>>>>>>> ada70994

test_records = [
	[
		{
			"company": "_Test Company", 
			"conversion_rate": 1.0, 
			"currency": "INR", 
			"customer": "_Test Customer", 
			"customer_name": "_Test Customer",
			"doctype": "Delivery Note", 
			"fiscal_year": "_Test Fiscal Year 2013", 
			"plc_conversion_rate": 1.0, 
			"posting_date": "2013-02-21", 
			"posting_time": "9:00:00", 
			"price_list_currency": "INR", 
			"selling_price_list": "_Test Price List", 
			"status": "Draft", 
			"territory": "_Test Territory",
			"net_total": 500.0,
			"grand_total": 500.0, 
			"grand_total_export": 500.0,
			"naming_series": "_T-Delivery Note-"
		}, 
		{
			"description": "CPU", 
			"doctype": "Delivery Note Item", 
			"item_code": "_Test Item", 
			"item_name": "_Test Item", 
			"parentfield": "delivery_note_details", 
			"qty": 5.0, 
			"basic_rate": 100.0,
			"export_rate": 100.0,
			"amount": 500.0,
			"warehouse": "_Test Warehouse - _TC",
			"stock_uom": "_Test UOM"
		}
	]
	
]<|MERGE_RESOLUTION|>--- conflicted
+++ resolved
@@ -96,13 +96,9 @@
 		# check stock in hand balance
 		bal = get_balance_on(stock_in_hand_account, dn.doc.posting_date)
 		self.assertEquals(bal, prev_bal - 375.0)
-		
-<<<<<<< HEAD
 		self.assertFalse(get_stock_and_account_difference([dn.doclist[1].warehouse]))
 		
 		webnotes.defaults.set_global_default("perpetual_accounting", 0)
-=======
-		webnotes.defaults.set_global_default("auto_inventory_accounting", 0)
 		
 	def test_serialized(self):
 		from stock.doctype.stock_entry.test_stock_entry import make_serialized_item
@@ -156,8 +152,6 @@
 
 		self.assertRaises(SerialNoStatusError, dn.submit)
 
->>>>>>> ada70994
-
 test_records = [
 	[
 		{
