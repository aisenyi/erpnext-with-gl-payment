[
 {
  "creation": "2013-04-09 11:43:55", 
  "docstatus": 0, 
<<<<<<< HEAD
  "modified": "2013-08-05 17:36:25", 
=======
  "modified": "2013-08-05 15:28:09", 
>>>>>>> c1541526
  "modified_by": "Administrator", 
  "owner": "Administrator"
 }, 
 {
  "allow_attach": 0, 
  "allow_copy": 0, 
  "allow_email": 0, 
  "allow_print": 0, 
  "allow_rename": 0, 
  "autoname": "naming_series:", 
  "doctype": "DocType", 
  "hide_heading": 0, 
  "hide_toolbar": 0, 
  "icon": "icon-file-text", 
  "in_create": 0, 
  "in_dialog": 0, 
  "is_submittable": 1, 
  "issingle": 0, 
  "max_attachments": 0, 
  "module": "Stock", 
  "name": "__common__", 
  "read_only": 0, 
  "read_only_onload": 0, 
  "search_fields": "transfer_date, from_warehouse, to_warehouse, purpose, remarks"
 }, 
 {
  "doctype": "DocField", 
  "name": "__common__", 
  "parent": "Stock Entry", 
  "parentfield": "fields", 
  "parenttype": "DocType", 
  "permlevel": 0
 }, 
 {
  "amend": 1, 
  "cancel": 1, 
  "create": 1, 
  "doctype": "DocPerm", 
  "name": "__common__", 
  "parent": "Stock Entry", 
  "parentfield": "permissions", 
  "parenttype": "DocType", 
  "permlevel": 0, 
  "read": 1, 
  "report": 1, 
  "submit": 1, 
  "write": 1
 }, 
 {
  "doctype": "DocType", 
  "name": "Stock Entry"
 }, 
 {
  "doctype": "DocField", 
  "fieldname": "col1", 
  "fieldtype": "Column Break", 
  "oldfieldtype": "Column Break", 
  "print_width": "50%", 
  "read_only": 0, 
  "width": "50%"
 }, 
 {
  "allow_on_submit": 0, 
  "description": "To manage multiple series please go to Setup > Manage Series", 
  "doctype": "DocField", 
  "fieldname": "naming_series", 
  "fieldtype": "Select", 
  "hidden": 0, 
  "in_filter": 0, 
  "label": "Series", 
  "no_copy": 1, 
  "oldfieldname": "naming_series", 
  "oldfieldtype": "Select", 
  "options": "\nSTE", 
  "print_hide": 1, 
  "read_only": 0, 
  "report_hide": 0, 
  "reqd": 1, 
  "search_index": 0
 }, 
 {
  "allow_on_submit": 0, 
  "default": "Material Issue", 
  "doctype": "DocField", 
  "fieldname": "purpose", 
  "fieldtype": "Select", 
  "hidden": 0, 
  "in_filter": 1, 
  "in_list_view": 1, 
  "label": "Purpose", 
  "no_copy": 0, 
  "oldfieldname": "purpose", 
  "oldfieldtype": "Select", 
  "options": "Material Issue\nMaterial Receipt\nMaterial Transfer\nManufacture/Repack\nSubcontract\nSales Return\nPurchase Return", 
  "print_hide": 0, 
  "read_only": 0, 
  "report_hide": 0, 
  "reqd": 1, 
  "search_index": 0
 }, 
 {
  "allow_on_submit": 0, 
  "depends_on": "eval:doc.purpose==\"Sales Return\"", 
  "doctype": "DocField", 
  "fieldname": "delivery_note_no", 
  "fieldtype": "Link", 
  "hidden": 1, 
  "in_filter": 0, 
  "label": "Delivery Note No", 
  "no_copy": 1, 
  "oldfieldname": "delivery_note_no", 
  "oldfieldtype": "Link", 
  "options": "Delivery Note", 
  "print_hide": 1, 
  "read_only": 0, 
  "report_hide": 0, 
  "reqd": 0, 
  "search_index": 1
 }, 
 {
  "depends_on": "eval:doc.purpose==\"Sales Return\"", 
  "doctype": "DocField", 
  "fieldname": "sales_invoice_no", 
  "fieldtype": "Link", 
  "hidden": 1, 
  "label": "Sales Invoice No", 
  "no_copy": 1, 
  "options": "Sales Invoice", 
  "print_hide": 1, 
  "read_only": 0
 }, 
 {
  "allow_on_submit": 0, 
  "depends_on": "eval:doc.purpose==\"Purchase Return\"", 
  "doctype": "DocField", 
  "fieldname": "purchase_receipt_no", 
  "fieldtype": "Link", 
  "hidden": 1, 
  "in_filter": 0, 
  "label": "Purchase Receipt No", 
  "no_copy": 1, 
  "oldfieldname": "purchase_receipt_no", 
  "oldfieldtype": "Link", 
  "options": "Purchase Receipt", 
  "print_hide": 1, 
  "read_only": 0, 
  "report_hide": 0, 
  "reqd": 0, 
  "search_index": 1
 }, 
 {
  "doctype": "DocField", 
  "fieldname": "col2", 
  "fieldtype": "Column Break", 
  "oldfieldtype": "Column Break", 
  "print_width": "50%", 
  "read_only": 0, 
  "width": "50%"
 }, 
 {
  "allow_on_submit": 0, 
  "default": "Today", 
  "description": "The date at which current entry will get or has actually executed.", 
  "doctype": "DocField", 
  "fieldname": "posting_date", 
  "fieldtype": "Date", 
  "hidden": 0, 
  "in_filter": 1, 
  "in_list_view": 0, 
  "label": "Posting Date", 
  "no_copy": 1, 
  "oldfieldname": "posting_date", 
  "oldfieldtype": "Date", 
  "print_hide": 1, 
  "read_only": 0, 
  "report_hide": 0, 
  "reqd": 1, 
  "search_index": 1
 }, 
 {
  "allow_on_submit": 0, 
  "doctype": "DocField", 
  "fieldname": "posting_time", 
  "fieldtype": "Time", 
  "hidden": 0, 
  "in_filter": 0, 
  "label": "Posting Time", 
  "no_copy": 1, 
  "oldfieldname": "posting_time", 
  "oldfieldtype": "Time", 
  "print_hide": 1, 
  "read_only": 0, 
  "report_hide": 0, 
  "reqd": 1, 
  "search_index": 0
 }, 
 {
  "depends_on": "eval:sys_defaults.perpetual_accounting", 
  "doctype": "DocField", 
  "fieldname": "expense_adjustment_account", 
  "fieldtype": "Link", 
  "label": "Expense/Adjustment Account", 
  "options": "Account", 
  "print_hide": 1, 
  "read_only": 0
 }, 
 {
  "depends_on": "eval:sys_defaults.perpetual_accounting", 
  "doctype": "DocField", 
  "fieldname": "cost_center", 
  "fieldtype": "Link", 
  "label": "Cost Center", 
  "options": "Cost Center"
 }, 
 {
  "doctype": "DocField", 
  "fieldname": "items_section", 
  "fieldtype": "Section Break", 
  "label": "Items", 
  "oldfieldtype": "Section Break", 
  "read_only": 0
 }, 
 {
  "allow_on_submit": 0, 
  "doctype": "DocField", 
  "fieldname": "from_warehouse", 
  "fieldtype": "Link", 
  "hidden": 0, 
  "in_filter": 0, 
  "in_list_view": 1, 
  "label": "Default Source Warehouse", 
  "no_copy": 1, 
  "oldfieldname": "from_warehouse", 
  "oldfieldtype": "Link", 
  "options": "Warehouse", 
  "print_hide": 1, 
  "read_only": 0, 
  "report_hide": 0, 
  "reqd": 0, 
  "search_index": 0
 }, 
 {
  "doctype": "DocField", 
  "fieldname": "cb0", 
  "fieldtype": "Column Break", 
  "read_only": 0
 }, 
 {
  "allow_on_submit": 0, 
  "doctype": "DocField", 
  "fieldname": "to_warehouse", 
  "fieldtype": "Link", 
  "hidden": 0, 
  "in_filter": 0, 
  "in_list_view": 1, 
  "label": "Default Target Warehouse", 
  "no_copy": 1, 
  "oldfieldname": "to_warehouse", 
  "oldfieldtype": "Link", 
  "options": "Warehouse", 
  "print_hide": 1, 
  "read_only": 0, 
  "report_hide": 0, 
  "reqd": 0, 
  "search_index": 0
 }, 
 {
  "doctype": "DocField", 
  "fieldname": "sb0", 
  "fieldtype": "Section Break", 
  "options": "Simple", 
  "read_only": 0
 }, 
 {
  "allow_on_submit": 0, 
  "doctype": "DocField", 
  "fieldname": "mtn_details", 
  "fieldtype": "Table", 
  "hidden": 0, 
  "in_filter": 0, 
  "label": "MTN Details", 
  "no_copy": 0, 
  "oldfieldname": "mtn_details", 
  "oldfieldtype": "Table", 
  "options": "Stock Entry Detail", 
  "print_hide": 0, 
  "read_only": 0, 
  "report_hide": 0, 
  "reqd": 0, 
  "search_index": 0
 }, 
 {
  "description": "Get valuation rate and available stock at source/target warehouse on mentioned posting date-time. If serialized item, please press this button after entering serial nos.", 
  "doctype": "DocField", 
  "fieldname": "get_stock_and_rate", 
  "fieldtype": "Button", 
  "label": "Get Stock and Rate", 
  "oldfieldtype": "Button", 
  "options": "get_stock_and_rate", 
  "print_hide": 1, 
  "read_only": 0
 }, 
 {
  "depends_on": "eval:(doc.purpose!==\"Sales Return\" && doc.purpose!==\"Purchase Return\")", 
  "doctype": "DocField", 
  "fieldname": "sb1", 
  "fieldtype": "Section Break", 
  "label": "From Bill of Materials", 
  "read_only": 0
 }, 
 {
  "allow_on_submit": 0, 
  "depends_on": "eval:inList([\"Material Transfer\", \"Manufacture/Repack\"], doc.purpose)", 
  "doctype": "DocField", 
  "fieldname": "production_order", 
  "fieldtype": "Link", 
  "hidden": 1, 
  "in_filter": 1, 
  "label": "Production Order", 
  "no_copy": 0, 
  "oldfieldname": "production_order", 
  "oldfieldtype": "Link", 
  "options": "Production Order", 
  "print_hide": 1, 
  "read_only": 0, 
  "report_hide": 0, 
  "reqd": 0, 
  "search_index": 1
 }, 
 {
  "depends_on": "eval:!inList([\"Sales Return\", \"Purchase Return\"], doc.purpose)", 
  "doctype": "DocField", 
  "fieldname": "bom_no", 
  "fieldtype": "Link", 
  "label": "BOM No", 
  "options": "BOM", 
  "read_only": 0
 }, 
 {
  "allow_on_submit": 0, 
  "depends_on": "eval:!inList([\"Sales Return\", \"Purchase Return\"], doc.purpose)", 
  "description": "As per Stock UOM", 
  "doctype": "DocField", 
  "fieldname": "fg_completed_qty", 
  "fieldtype": "Float", 
  "hidden": 0, 
  "in_filter": 0, 
  "label": "Manufacturing Quantity", 
  "no_copy": 0, 
  "oldfieldname": "fg_completed_qty", 
  "oldfieldtype": "Currency", 
  "print_hide": 1, 
  "read_only": 0, 
  "report_hide": 0, 
  "reqd": 0, 
  "search_index": 0
 }, 
 {
  "doctype": "DocField", 
  "fieldname": "cb1", 
  "fieldtype": "Column Break", 
  "read_only": 0
 }, 
 {
  "default": "1", 
  "depends_on": "eval:!inList([\"Sales Return\", \"Purchase Return\"], doc.purpose)", 
  "description": "If checked, BOM for sub-assembly items will be considered for getting raw materials. Otherwise, all sub-assembly items will be treated as a raw material.", 
  "doctype": "DocField", 
  "fieldname": "use_multi_level_bom", 
  "fieldtype": "Check", 
  "label": "Use Multi-Level BOM", 
  "read_only": 0
 }, 
 {
  "allow_on_submit": 0, 
  "depends_on": "eval:!inList([\"Sales Return\", \"Purchase Return\"], doc.purpose)", 
  "doctype": "DocField", 
  "fieldname": "get_items", 
  "fieldtype": "Button", 
  "hidden": 0, 
  "in_filter": 0, 
  "label": "Get Items", 
  "no_copy": 0, 
  "oldfieldtype": "Button", 
  "print_hide": 1, 
  "read_only": 0, 
  "report_hide": 0, 
  "reqd": 0, 
  "search_index": 0
 }, 
 {
  "depends_on": "eval:(doc.purpose==\"Sales Return\" || doc.purpose==\"Purchase Return\")", 
  "doctype": "DocField", 
  "fieldname": "contact_section", 
  "fieldtype": "Section Break", 
  "label": "Contact Info", 
  "read_only": 0
 }, 
 {
  "allow_on_submit": 0, 
  "depends_on": "eval:doc.purpose==\"Purchase Return\"", 
  "doctype": "DocField", 
  "fieldname": "supplier", 
  "fieldtype": "Link", 
  "hidden": 0, 
  "in_filter": 0, 
  "label": "Supplier", 
  "no_copy": 1, 
  "oldfieldname": "supplier", 
  "oldfieldtype": "Link", 
  "options": "Supplier", 
  "print_hide": 1, 
  "read_only": 0, 
  "report_hide": 0, 
  "reqd": 0, 
  "search_index": 0
 }, 
 {
  "allow_on_submit": 0, 
  "depends_on": "eval:doc.purpose==\"Purchase Return\"", 
  "doctype": "DocField", 
  "fieldname": "supplier_name", 
  "fieldtype": "Data", 
  "hidden": 0, 
  "in_filter": 0, 
  "label": "Supplier Name", 
  "no_copy": 1, 
  "oldfieldname": "supplier_name", 
  "oldfieldtype": "Data", 
  "print_hide": 0, 
  "read_only": 1, 
  "report_hide": 0, 
  "reqd": 0, 
  "search_index": 0
 }, 
 {
  "allow_on_submit": 0, 
  "depends_on": "eval:doc.purpose==\"Purchase Return\"", 
  "doctype": "DocField", 
  "fieldname": "supplier_address", 
  "fieldtype": "Small Text", 
  "hidden": 0, 
  "in_filter": 0, 
  "label": "Supplier Address", 
  "no_copy": 1, 
  "oldfieldname": "supplier_address", 
  "oldfieldtype": "Small Text", 
  "print_hide": 0, 
  "read_only": 0, 
  "report_hide": 0, 
  "reqd": 0, 
  "search_index": 0
 }, 
 {
  "allow_on_submit": 0, 
  "depends_on": "eval:doc.purpose==\"Sales Return\"", 
  "doctype": "DocField", 
  "fieldname": "customer", 
  "fieldtype": "Link", 
  "hidden": 0, 
  "in_filter": 0, 
  "label": "Customer", 
  "no_copy": 1, 
  "oldfieldname": "customer", 
  "oldfieldtype": "Link", 
  "options": "Customer", 
  "print_hide": 1, 
  "read_only": 0, 
  "report_hide": 0, 
  "reqd": 0, 
  "search_index": 0
 }, 
 {
  "allow_on_submit": 0, 
  "depends_on": "eval:doc.purpose==\"Sales Return\"", 
  "doctype": "DocField", 
  "fieldname": "customer_name", 
  "fieldtype": "Data", 
  "hidden": 0, 
  "in_filter": 0, 
  "label": "Customer Name", 
  "no_copy": 1, 
  "oldfieldname": "customer_name", 
  "oldfieldtype": "Data", 
  "print_hide": 0, 
  "read_only": 1, 
  "report_hide": 0, 
  "reqd": 0, 
  "search_index": 0
 }, 
 {
  "allow_on_submit": 0, 
  "depends_on": "eval:doc.purpose==\"Sales Return\"", 
  "doctype": "DocField", 
  "fieldname": "customer_address", 
  "fieldtype": "Small Text", 
  "hidden": 0, 
  "in_filter": 0, 
  "label": "Customer Address", 
  "no_copy": 1, 
  "oldfieldname": "customer_address", 
  "oldfieldtype": "Small Text", 
  "print_hide": 0, 
  "read_only": 0, 
  "report_hide": 0, 
  "reqd": 0, 
  "search_index": 0
 }, 
 {
  "doctype": "DocField", 
  "fieldname": "more_info", 
  "fieldtype": "Section Break", 
  "label": "More Info", 
  "oldfieldtype": "Section Break", 
  "read_only": 0
 }, 
 {
  "doctype": "DocField", 
  "fieldname": "col4", 
  "fieldtype": "Column Break", 
  "print_width": "50%", 
  "read_only": 0, 
  "width": "50%"
 }, 
 {
  "doctype": "DocField", 
  "fieldname": "total_amount", 
  "fieldtype": "Currency", 
  "label": "Total Amount", 
  "options": "Company:company:default_currency", 
  "read_only": 1
 }, 
 {
  "doctype": "DocField", 
  "fieldname": "project_name", 
  "fieldtype": "Link", 
  "in_filter": 1, 
  "label": "Project Name", 
  "oldfieldname": "project_name", 
  "oldfieldtype": "Link", 
  "options": "Project", 
  "read_only": 0
 }, 
 {
  "allow_on_submit": 0, 
  "doctype": "DocField", 
  "fieldname": "select_print_heading", 
  "fieldtype": "Link", 
  "hidden": 0, 
  "in_filter": 0, 
  "label": "Select Print Heading", 
  "no_copy": 0, 
  "oldfieldname": "select_print_heading", 
  "oldfieldtype": "Link", 
  "options": "Print Heading", 
  "print_hide": 0, 
  "read_only": 0, 
  "report_hide": 0, 
  "reqd": 0, 
  "search_index": 0
 }, 
 {
  "doctype": "DocField", 
  "fieldname": "fiscal_year", 
  "fieldtype": "Select", 
  "in_filter": 0, 
  "label": "Fiscal Year", 
  "options": "link:Fiscal Year", 
  "print_hide": 1, 
  "read_only": 0, 
  "reqd": 1
 }, 
 {
  "doctype": "DocField", 
  "fieldname": "col5", 
  "fieldtype": "Column Break", 
  "print_width": "50%", 
  "read_only": 0, 
  "width": "50%"
 }, 
 {
  "allow_on_submit": 0, 
  "doctype": "DocField", 
  "fieldname": "company", 
  "fieldtype": "Link", 
  "hidden": 0, 
  "in_filter": 1, 
  "label": "Company", 
  "no_copy": 0, 
  "oldfieldname": "company", 
  "oldfieldtype": "Link", 
  "options": "Company", 
  "print_hide": 1, 
  "read_only": 0, 
  "report_hide": 0, 
  "reqd": 1, 
  "search_index": 0
 }, 
 {
  "allow_on_submit": 0, 
  "doctype": "DocField", 
  "fieldname": "amended_from", 
  "fieldtype": "Link", 
  "hidden": 0, 
  "in_filter": 0, 
  "label": "Amended From", 
  "no_copy": 1, 
  "oldfieldname": "amended_from", 
  "oldfieldtype": "Link", 
  "options": "Stock Entry", 
  "print_hide": 1, 
  "read_only": 1, 
  "report_hide": 0, 
  "reqd": 0, 
  "search_index": 0
 }, 
 {
  "allow_on_submit": 0, 
  "doctype": "DocField", 
  "fieldname": "remarks", 
  "fieldtype": "Text", 
  "hidden": 0, 
  "in_filter": 0, 
  "label": "Remarks", 
  "no_copy": 1, 
  "oldfieldname": "remarks", 
  "oldfieldtype": "Text", 
  "print_hide": 1, 
  "read_only": 0, 
  "report_hide": 0, 
  "reqd": 0, 
  "search_index": 0
 }, 
 {
  "doctype": "DocPerm", 
  "role": "Material User"
 }, 
 {
  "doctype": "DocPerm", 
  "role": "Manufacturing User"
 }, 
 {
  "doctype": "DocPerm", 
  "role": "Manufacturing Manager"
 }, 
 {
  "doctype": "DocPerm", 
  "role": "Material Manager"
 }
]<|MERGE_RESOLUTION|>--- conflicted
+++ resolved
@@ -2,11 +2,7 @@
  {
   "creation": "2013-04-09 11:43:55", 
   "docstatus": 0, 
-<<<<<<< HEAD
   "modified": "2013-08-05 17:36:25", 
-=======
-  "modified": "2013-08-05 15:28:09", 
->>>>>>> c1541526
   "modified_by": "Administrator", 
   "owner": "Administrator"
  }, 
