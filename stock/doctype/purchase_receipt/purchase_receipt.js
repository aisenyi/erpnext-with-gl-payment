--- conflicted
+++ resolved
@@ -20,11 +20,7 @@
 				cur_frm.add_custom_button(wn._('Make Purchase Invoice'), 
 					this.make_purchase_invoice);
 			}
-<<<<<<< HEAD
-			cur_frm.add_custom_button(wn._('Send SMS'), cur_frm.cscript['Send SMS'], "icon-mobile-phone");
-=======
 			cur_frm.add_custom_button('Send SMS', cur_frm.cscript.send_sms);
->>>>>>> e5a1a84d
 			
 			this.show_stock_ledger();
 			this.show_general_ledger();
