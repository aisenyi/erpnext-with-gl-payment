--- conflicted
+++ resolved
@@ -2,11 +2,7 @@
  {
   "creation": "2013-05-03 10:45:46", 
   "docstatus": 0, 
-<<<<<<< HEAD
-  "modified": "2013-05-02 15:10:00", 
-=======
-  "modified": "2013-05-07 15:58:58", 
->>>>>>> 79b2375d
+  "modified": "2013-05-07 16:00:00", 
   "modified_by": "Administrator", 
   "owner": "Administrator"
  }, 
@@ -892,32 +888,6 @@
  }, 
  {
   "cancel": 1, 
-<<<<<<< HEAD
-  "create": 1, 
-  "doctype": "DocPerm", 
-  "permlevel": 0, 
-  "report": 1, 
-  "role": "Material Manager", 
-  "write": 1
- }, 
- {
-  "cancel": 0, 
-  "create": 1, 
-  "doctype": "DocPerm", 
-  "permlevel": 0, 
-  "report": 1, 
-  "role": "Material User", 
-  "write": 1
- }, 
- {
-  "cancel": 1, 
-  "create": 1, 
-  "doctype": "DocPerm", 
-  "permlevel": 0, 
-  "report": 1, 
-  "role": "Material Master Manager", 
-  "write": 1
-=======
   "create": 1, 
   "doctype": "DocPerm", 
   "role": "Material Master Manager", 
@@ -938,6 +908,5 @@
   "doctype": "DocPerm", 
   "role": "Material User", 
   "write": 0
->>>>>>> 79b2375d
  }
 ]