# ERPNext - web based ERP (http://erpnext.com)
# Copyright (C) 2012 Web Notes Technologies Pvt Ltd
# 
# This program is free software: you can redistribute it and/or modify
# it under the terms of the GNU General Public License as published by
# the Free Software Foundation, either version 3 of the License, or
# (at your option) any later version.
# 
# This program is distributed in the hope that it will be useful,
# but WITHOUT ANY WARRANTY; without even the implied warranty of
# MERCHANTABILITY or FITNESS FOR A PARTICULAR PURPOSE.  See the
# GNU General Public License for more details.
# 
# You should have received a copy of the GNU General Public License
# along with this program.  If not, see <http://www.gnu.org/licenses/>.

from __future__ import unicode_literals
import webnotes
from webnotes.utils import flt

def execute(filters=None):
	if not filters: filters = {}
	
	columns = get_columns(filters)
	item_map = get_item_details()
	pl = get_price_list()
	last_purchase_rate = get_last_purchase_rate()
	bom_rate = get_item_bom_rate()
	val_rate_map = get_valuation_rate()

	precision = webnotes.conn.get_value("Global Defaults", None, "float_precision") or 2
	
	data = []
	for item in sorted(item_map):
		data.append([item, item_map[item]["item_name"], 
			item_map[item]["description"], item_map[item]["stock_uom"], 
			flt(last_purchase_rate.get(item, 0), precision), 
			flt(val_rate_map.get(item, 0), precision), 
			pl.get(item, {}).get("selling"), 
			pl.get(item, {}).get("buying"), 
			flt(bom_rate.get(item, 0), precision), 
			flt(item_map[item]["standard_rate"])
		])
	
	return columns, data

def get_columns(filters):
	"""return columns based on filters"""
	
	columns = ["Item:Link/Item:100", "Item Name::150", "Description::150", "UOM:Link/UOM:80", 
		"Last Purchase Rate:Currency:90", "Valuation Rate:Currency:80",	"Sales Price List::80", 
		"Purchase Price List::80", "BOM Rate:Currency:90", "Standard Rate:Currency:100"]

	return columns

def get_item_details():
	"""returns all items details"""
	
	item_map = {}
	
	for i in webnotes.conn.sql("select name, item_name, description, \
		stock_uom, standard_rate from tabItem \
		order by item_code", as_dict=1):
			item_map.setdefault(i.name, i)

	return item_map

def get_price_list():
	"""Get selling & buying price list of every item"""

	rate = {}
	
	price_list = webnotes.conn.sql("""select parent, selling, buying, 
		concat(price_list_name, " - ", ref_currency, " ", ref_rate) as price
		from `tabItem Price` where docstatus<2""", as_dict=1)

	for j in price_list:
		if j.price:
			if j.selling:
				rate.setdefault(j.parent, {}).setdefault("selling", []).append(j.price)
			if j.buying:
				rate.setdefault(j.parent, {}).setdefault("buying", []).append(j.price)

	item_rate_map = {}
	
	for item in rate:
		item_rate_map.setdefault(item, {}).setdefault("selling", 
			", ".join(rate[item].get("selling", [])))
		item_rate_map[item]["buying"] = ", ".join(rate[item].get("buying", []))
	
	return item_rate_map

def get_last_purchase_rate():

	item_last_purchase_rate_map = {}

	query = """select * from (select 
					result.item_code,
					result.purchase_rate
					from (
						(select 
							po_item.item_code,
							po_item.item_name,
							po.transaction_date as posting_date,
							po_item.purchase_ref_rate, 
							po_item.discount_rate, 
							po_item.purchase_rate
						from `tabPurchase Order` po, `tabPurchase Order Item` po_item
						where po.name = po_item.parent and po.docstatus = 1)
						union
						(select 
							pr_item.item_code,
							pr_item.item_name,
							pr.posting_date,
							pr_item.purchase_ref_rate,
							pr_item.discount_rate,
							pr_item.purchase_rate
						from `tabPurchase Receipt` pr, `tabPurchase Receipt Item` pr_item
						where pr.name = pr_item.parent and pr.docstatus = 1)
				) result
				order by result.item_code asc, result.posting_date desc) result_wrapper
				group by item_code"""

	for d in webnotes.conn.sql(query, as_dict=1):
		item_last_purchase_rate_map.setdefault(d.item_code, d.purchase_rate)

	return item_last_purchase_rate_map

def get_item_bom_rate():
	"""Get BOM rate of an item from BOM"""

	item_bom_map = {}
	
	for b in webnotes.conn.sql("""select item, (total_cost/quantity) as bom_rate 
		from `tabBOM` where is_active=1 and is_default=1""", as_dict=1):
			item_bom_map.setdefault(b.item, flt(b.bom_rate))

	return item_bom_map

def get_valuation_rate():
	"""Get an average valuation rate of an item from all warehouses"""

	item_val_rate_map = {}
	
<<<<<<< HEAD
	for d in webnotes.conn.sql("""select item_code, avg(valuation_rate) as val_rate
		from tabBin group by item_code""", as_dict=1):
			item_val_rate_map.setdefault(d.item_code, flt(d.val_rate))
=======
	for d in webnotes.conn.sql("""select item_code, 
		sum(actual_qty*valuation_rate)/sum(actual_qty) as val_rate
		from tabBin where actual_qty > 0 group by item_code""", as_dict=1):
			val_rate_map.setdefault(d.item_code, d.val_rate)
>>>>>>> 2ef637b3

	return item_val_rate_map<|MERGE_RESOLUTION|>--- conflicted
+++ resolved
@@ -39,7 +39,7 @@
 			pl.get(item, {}).get("selling"), 
 			pl.get(item, {}).get("buying"), 
 			flt(bom_rate.get(item, 0), precision), 
-			flt(item_map[item]["standard_rate"])
+			flt(item_map[item]["standard_rate"], precision)
 		])
 	
 	return columns, data
@@ -142,15 +142,9 @@
 
 	item_val_rate_map = {}
 	
-<<<<<<< HEAD
-	for d in webnotes.conn.sql("""select item_code, avg(valuation_rate) as val_rate
-		from tabBin group by item_code""", as_dict=1):
-			item_val_rate_map.setdefault(d.item_code, flt(d.val_rate))
-=======
 	for d in webnotes.conn.sql("""select item_code, 
 		sum(actual_qty*valuation_rate)/sum(actual_qty) as val_rate
 		from tabBin where actual_qty > 0 group by item_code""", as_dict=1):
-			val_rate_map.setdefault(d.item_code, d.val_rate)
->>>>>>> 2ef637b3
+			item_val_rate_map.setdefault(d.item_code, d.val_rate)
 
 	return item_val_rate_map